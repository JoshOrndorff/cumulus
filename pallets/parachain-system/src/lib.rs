// Copyright 2020 Parity Technologies (UK) Ltd.
// This file is part of Cumulus.

// Cumulus is free software: you can redistribute it and/or modify
// it under the terms of the GNU General Public License as published by
// the Free Software Foundation, either version 3 of the License, or
// (at your option) any later version.

// Cumulus is distributed in the hope that it will be useful,
// but WITHOUT ANY WARRANTY; without even the implied warranty of
// MERCHANTABILITY or FITNESS FOR A PARTICULAR PURPOSE.  See the
// GNU General Public License for more details.

// You should have received a copy of the GNU General Public License
// along with Cumulus.  If not, see <http://www.gnu.org/licenses/>.

#![cfg_attr(not(feature = "std"), no_std)]

//! cumulus-pallet-parachain-system is a base pallet for cumulus-based parachains.
//!
//! This pallet handles low-level details of being a parachain. It's responsibilities include:
//!
//! - ingestion of the parachain validation data
//! - ingestion of incoming downward and lateral messages and dispatching them
//! - coordinating upgrades with the relay-chain
//! - communication of parachain outputs, such as sent messages, signalling an upgrade, etc.
//!
//! Users must ensure that they register this pallet as an inherent provider.

use cumulus_primitives_core::{
	relay_chain, CollationInfo,
	AbridgedHostConfiguration, ChannelStatus, DmpMessageHandler, GetChannelInfo,
	InboundDownwardMessage, InboundHrmpMessage, MessageSendError, OnValidationData,
	OutboundHrmpMessage, ParaId, PersistedValidationData, UpwardMessage, UpwardMessageSender,
	XcmpMessageHandler, XcmpMessageSource,
};
use cumulus_primitives_parachain_inherent::ParachainInherentData;
use frame_support::{
	ensure,
	dispatch::{DispatchError, DispatchResult},
	storage,
	traits::Get,
	weights::{PostDispatchInfo, Weight, Pays},
	inherent::{InherentData, InherentIdentifier, ProvideInherent},
};
use frame_system::{ensure_none, ensure_root};
use polkadot_parachain::primitives::RelayChainBlockNumber;
use relay_state_snapshot::MessagingStateSnapshot;
use sp_runtime::{
	traits::{BlakeTwo256, Hash},
	transaction_validity::{
		InvalidTransaction, TransactionLongevity, TransactionSource, TransactionValidity,
		ValidTransaction,
	},
};
use sp_std::{cmp, collections::btree_map::BTreeMap, prelude::*};

mod relay_state_snapshot;
#[macro_use]
pub mod validate_block;
#[cfg(test)]
mod tests;

pub use pallet::*;

#[frame_support::pallet]
pub mod pallet {
	use super::*;
	use frame_support::pallet_prelude::*;
	use frame_system::pallet_prelude::*;

	#[pallet::pallet]
	pub struct Pallet<T>(_);

	#[pallet::config]
	pub trait Config: frame_system::Config<OnSetCode = ParachainSetCode<Self>> {
		/// The overarching event type.
		type Event: From<Event<Self>> + IsType<<Self as frame_system::Config>::Event>;

		/// Something which can be notified when the validation data is set.
		type OnValidationData: OnValidationData;

		/// Returns the parachain ID we are running with.
		type SelfParaId: Get<ParaId>;

		/// The place where outbound XCMP messages come from. This is queried in `finalize_block`.
		type OutboundXcmpMessageSource: XcmpMessageSource;

		/// The message handler that will be invoked when messages are received via DMP.
		type DmpMessageHandler: DmpMessageHandler;

		/// The weight we reserve at the beginning of the block for processing DMP messages.
		type ReservedDmpWeight: Get<Weight>;

		/// The message handler that will be invoked when messages are received via XCMP.
		///
		/// The messages are dispatched in the order they were relayed by the relay chain. If
		/// multiple messages were relayed at one block, these will be dispatched in ascending
		/// order of the sender's para ID.
		type XcmpMessageHandler: XcmpMessageHandler;

		/// The weight we reserve at the beginning of the block for processing XCMP messages.
		type ReservedXcmpWeight: Get<Weight>;
	}

	#[pallet::hooks]
	impl<T: Config> Hooks<BlockNumberFor<T>> for Pallet<T> {
		fn on_finalize(_: T::BlockNumber) {
			<DidSetValidationCode<T>>::kill();

			let host_config = match Self::host_configuration() {
				Some(ok) => ok,
				None => {
					debug_assert!(
						false,
						"host configuration is promised to set until `on_finalize`; qed",
					);
					return;
				}
			};
			let relevant_messaging_state =
				match Self::relevant_messaging_state() {
					Some(ok) => ok,
					None => {
						debug_assert!(
							false,
							"relevant messaging state is promised to be set until `on_finalize`; \
							qed",
						);
						return;
					}
				};

			<PendingUpwardMessages<T>>::mutate(|up| {
				let (count, size) = relevant_messaging_state.relay_dispatch_queue_size;

				let available_capacity = cmp::min(
					host_config.max_upward_queue_count.saturating_sub(count),
					host_config.max_upward_message_num_per_candidate,
				);
				let available_size = host_config.max_upward_queue_size.saturating_sub(size);

				// Count the number of messages we can possibly fit in the given constraints, i.e.
				// available_capacity and available_size.
				let num = up
					.iter()
					.scan(
						(available_capacity as usize, available_size as usize),
						|state, msg| {
							let (cap_left, size_left) = *state;
							match (cap_left.checked_sub(1), size_left.checked_sub(msg.len())) {
								(Some(new_cap), Some(new_size)) => {
									*state = (new_cap, new_size);
									Some(())
								}
								_ => None,
							}
						},
					)
					.count();

				// TODO: #274 Return back messages that do not longer fit into the queue.

				UpwardMessages::<T>::put(&up[..num]);
				*up = up.split_off(num);
			});

			// Sending HRMP messages is a little bit more involved. There are the following
			// constraints:
			//
			// - a channel should exist (and it can be closed while a message is buffered),
			// - at most one message can be sent in a channel,
			// - the sent out messages should be ordered by ascension of recipient para id.
			// - the capacity and total size of the channel is limited,
			// - the maximum size of a message is limited (and can potentially be changed),

			let maximum_channels = host_config
				.hrmp_max_message_num_per_candidate
				.min(<AnnouncedHrmpMessagesPerCandidate<T>>::take()) as usize;

			let outbound_messages =
				T::OutboundXcmpMessageSource::take_outbound_messages(maximum_channels)
					.into_iter()
					.map(|(recipient, data)| OutboundHrmpMessage {
						recipient,
						data,
					}).collect::<Vec<_>>();

			HrmpOutboundMessages::<T>::put(outbound_messages);
		}

		fn on_initialize(_n: T::BlockNumber) -> Weight {
			let mut weight = 0;

			// To prevent removing `NewValidationCode` that was set by another `on_initialize`
			// like for example from scheduler, we only kill the storage entry if it was not yet
			// updated in the current block.
			if !<DidSetValidationCode<T>>::get() {
				NewValidationCode::<T>::kill();
				weight += T::DbWeight::get().writes(1);
			}

			// Remove the validation from the old block.
			<ValidationData<T>>::kill();
			ProcessedDownwardMessages::<T>::kill();
			HrmpWatermark::<T>::kill();
			UpwardMessages::<T>::kill();
			HrmpOutboundMessages::<T>::kill();

			weight += T::DbWeight::get().writes(5);

			// Here, in `on_initialize` we must report the weight for both `on_initialize` and
			// `on_finalize`.
			//
			// One complication here, is that the `host_configuration` is updated by an inherent
			// and those are processed after the block initialization phase. Therefore, we have to
			// be content only with the configuration as per the previous block. That means that
			// the configuration can be either stale (or be abscent altogether in case of the
			// beginning of the chain).
			//
			// In order to mitigate this, we do the following. At the time, we are only concerned
			// about `hrmp_max_message_num_per_candidate`. We reserve the amount of weight to
			// process the number of HRMP messages according to the potentially stale
			// configuration. In `on_finalize` we will process only the maximum between the
			// announced number of messages and the actual received in the fresh configuration.
			//
			// In the common case, they will be the same. In the case the actual value is smaller
			// than the announced, we would waste some of weight. In the case the actual value is
			// greater than the announced, we will miss opportunity to send a couple of messages.
			weight += T::DbWeight::get().reads_writes(1, 1);
			let hrmp_max_message_num_per_candidate = Self::host_configuration()
				.map(|cfg| cfg.hrmp_max_message_num_per_candidate)
				.unwrap_or(0);
			<AnnouncedHrmpMessagesPerCandidate<T>>::put(hrmp_max_message_num_per_candidate);

			// NOTE that the actual weight consumed by `on_finalize` may turn out lower.
			weight += T::DbWeight::get().reads_writes(
				3 + hrmp_max_message_num_per_candidate as u64,
				4 + hrmp_max_message_num_per_candidate as u64,
			);

			weight
		}
	}

	#[pallet::call]
	impl<T: Config> Pallet<T> {
		/// Force an already scheduled validation function upgrade to happen on a particular block.
		///
		/// Note that coordinating this block for the upgrade has to happen independently on the
		/// relay chain and this parachain. Synchronizing the block for the upgrade is sensitive,
		/// and this bypasses all checks and and normal protocols. Very easy to brick your chain
		/// if done wrong.
		#[pallet::weight((0, DispatchClass::Operational))]
		pub fn set_upgrade_block(
			origin: OriginFor<T>,
			relay_chain_block: RelayChainBlockNumber,
		) -> DispatchResult {
			ensure_root(origin)?;
			if <PendingRelayChainBlockNumber<T>>::get().is_some() {
				<PendingRelayChainBlockNumber<T>>::put(relay_chain_block);
				Ok(())
			} else {
				Err(Error::<T>::NotScheduled.into())
			}
		}

		/// Set the current validation data.
		///
		/// This should be invoked exactly once per block. It will panic at the finalization
		/// phase if the call was not invoked.
		///
		/// The dispatch origin for this call must be `Inherent`
		///
		/// As a side effect, this function upgrades the current validation function
		/// if the appropriate time has come.
		#[pallet::weight((0, DispatchClass::Mandatory))]
		// TODO: This weight should be corrected.
		pub fn set_validation_data(
			origin: OriginFor<T>,
			data: ParachainInherentData,
		) -> DispatchResultWithPostInfo {
			ensure_none(origin)?;
			assert!(
				!<ValidationData<T>>::exists(),
				"ValidationData must be updated only once in a block",
			);

			let ParachainInherentData {
				validation_data: vfp,
				relay_chain_state,
				downward_messages,
				horizontal_messages,
			} = data;

			Self::validate_validation_data(&vfp);

			// initialization logic: we know that this runs exactly once every block,
			// which means we can put the initialization logic here to remove the
			// sequencing problem.
			if let Some(apply_block) = <PendingRelayChainBlockNumber<T>>::get() {
				if vfp.relay_parent_number >= apply_block {
					<PendingRelayChainBlockNumber<T>>::kill();
					let validation_code = <PendingValidationCode<T>>::take();
					<LastUpgrade<T>>::put(&apply_block);
					Self::put_parachain_code(&validation_code);
					Self::deposit_event(Event::ValidationFunctionApplied(vfp.relay_parent_number));
				}
			}

			let (host_config, relevant_messaging_state) =
				match relay_state_snapshot::extract_from_proof(
					T::SelfParaId::get(),
					vfp.relay_parent_storage_root,
					relay_chain_state,
				) {
					Ok(r) => r,
					Err(err) => {
						panic!("invalid relay chain merkle proof: {:?}", err);
					}
				};

			<ValidationData<T>>::put(&vfp);
			<RelevantMessagingState<T>>::put(relevant_messaging_state.clone());
			<HostConfiguration<T>>::put(host_config);

			<T::OnValidationData as OnValidationData>::on_validation_data(&vfp);

			// TODO: This is more than zero, but will need benchmarking to figure out what.
			let mut total_weight = 0;
			total_weight += Self::process_inbound_downward_messages(
				relevant_messaging_state.dmq_mqc_head,
				downward_messages,
			);
			total_weight += Self::process_inbound_horizontal_messages(
				&relevant_messaging_state.ingress_channels,
				horizontal_messages,
				vfp.relay_parent_number,
			);

			Ok(PostDispatchInfo {
				actual_weight: Some(total_weight),
				pays_fee: Pays::No,
			})
		}

		#[pallet::weight((1_000, DispatchClass::Operational))]
		fn sudo_send_upward_message(
			origin: OriginFor<T>,
			message: UpwardMessage,
		) -> DispatchResult {
			ensure_root(origin)?;
			let _ = Self::send_upward_message(message);
			Ok(())
		}

		#[pallet::weight((1_000_000, DispatchClass::Operational))]
		fn authorize_upgrade(origin: OriginFor<T>, code_hash: T::Hash) -> DispatchResult {
			ensure_root(origin)?;

			AuthorizedUpgrade::<T>::put(&code_hash);

			Self::deposit_event(Event::UpgradeAuthorized(code_hash));
			Ok(())
		}

		#[pallet::weight(1_000_000)]
		fn enact_authorized_upgrade(_: OriginFor<T>, code: Vec<u8>) -> DispatchResultWithPostInfo {
			Self::validate_authorized_upgrade(&code[..])?;
			Self::set_code_impl(code)?;
			AuthorizedUpgrade::<T>::kill();
			Ok(Pays::No.into())
		}
	}

	#[pallet::event]
	#[pallet::generate_deposit(pub(super) fn deposit_event)]
	#[pallet::metadata(T::Hash = "Hash")]
	pub enum Event<T: Config> {
		/// The validation function has been scheduled to apply as of the contained relay chain
		/// block number.
		ValidationFunctionStored(RelayChainBlockNumber),
		/// The validation function was applied as of the contained relay chain block number.
		ValidationFunctionApplied(RelayChainBlockNumber),
		/// An upgrade has been authorized.
		UpgradeAuthorized(T::Hash),
		/// Some downward messages have been received and will be processed.
		/// \[ count \]
		DownwardMessagesReceived(u32),
		/// Downward messages were processed using the given weight.
		/// \[ weight_used, result_mqc_head \]
		DownwardMessagesProcessed(Weight, relay_chain::Hash),
	}

	#[pallet::error]
	pub enum Error<T> {
		/// Attempt to upgrade validation function while existing upgrade pending
		OverlappingUpgrades,
		/// Polkadot currently prohibits this parachain from upgrading its validation function
		ProhibitedByPolkadot,
		/// The supplied validation function has compiled into a blob larger than Polkadot is
		/// willing to run
		TooBig,
		/// The inherent which supplies the validation data did not run this block
		ValidationDataNotAvailable,
		/// The inherent which supplies the host configuration did not run this block
		HostConfigurationNotAvailable,
		/// No validation function upgrade is currently scheduled.
		NotScheduled,
		/// No code upgrade has been authorized.
		NothingAuthorized,
		/// The given code upgrade has not been authorized.
		Unauthorized,
	}

	/// We need to store the new validation function for the span between
	/// setting it and applying it. If it has a
	/// value, then [`PendingValidationCode`] must have a real value, and
	/// together will coordinate the block number where the upgrade will happen.
	#[pallet::storage]
	pub(super) type PendingRelayChainBlockNumber<T: Config> =
		StorageValue<_, RelayChainBlockNumber>;

	/// The new validation function we will upgrade to when the relay chain
	/// reaches [`PendingRelayChainBlockNumber`]. A real validation function must
	/// exist here as long as [`PendingRelayChainBlockNumber`] is set.
	#[pallet::storage]
	#[pallet::getter(fn new_validation_function)]
	pub(super) type PendingValidationCode<T: Config> = StorageValue<_, Vec<u8>, ValueQuery>;

	/// The [`PersistedValidationData`] set for this block.
	#[pallet::storage]
	#[pallet::getter(fn validation_data)]
	pub(super) type ValidationData<T: Config> = StorageValue<_, PersistedValidationData>;

	/// Were the validation data set to notify the relay chain?
	#[pallet::storage]
	pub(super) type DidSetValidationCode<T: Config> = StorageValue<_, bool, ValueQuery>;

	/// The last relay parent block number at which we signalled the code upgrade.
	#[pallet::storage]
	pub(super) type LastUpgrade<T: Config> = StorageValue<_, relay_chain::BlockNumber, ValueQuery>;

	/// The snapshot of some state related to messaging relevant to the current parachain as per
	/// the relay parent.
	///
	/// This field is meant to be updated each block with the validation data inherent. Therefore,
	/// before processing of the inherent, e.g. in `on_initialize` this data may be stale.
	///
	/// This data is also absent from the genesis.
	#[pallet::storage]
	#[pallet::getter(fn relevant_messaging_state)]
	pub(super) type RelevantMessagingState<T: Config> = StorageValue<_, MessagingStateSnapshot>;

	/// The parachain host configuration that was obtained from the relay parent.
	///
	/// This field is meant to be updated each block with the validation data inherent. Therefore,
	/// before processing of the inherent, e.g. in `on_initialize` this data may be stale.
	///
	/// This data is also absent from the genesis.
	#[pallet::storage]
	#[pallet::getter(fn host_configuration)]
	pub(super) type HostConfiguration<T: Config> = StorageValue<_, AbridgedHostConfiguration>;

	/// The last downward message queue chain head we have observed.
	///
	/// This value is loaded before and saved after processing inbound downward messages carried
	/// by the system inherent.
	#[pallet::storage]
	pub(super) type LastDmqMqcHead<T: Config> = StorageValue<_, MessageQueueChain, ValueQuery>;

	/// The message queue chain heads we have observed per each channel incoming channel.
	///
	/// This value is loaded before and saved after processing inbound downward messages carried
	/// by the system inherent.
	#[pallet::storage]
	pub(super) type LastHrmpMqcHeads<T: Config> =
		StorageValue<_, BTreeMap<ParaId, MessageQueueChain>, ValueQuery>;

	/// Number of downward messages processed in a block.
	///
	/// This will be cleared in `on_initialize` of each new block.
	#[pallet::storage]
	pub(super) type ProcessedDownwardMessages<T: Config> = StorageValue<_, u32, ValueQuery>;

	/// New validation code that was set in a block.
	///
	/// This will be cleared in `on_initialize` of each new block if no other pallet already set
	/// the value.
	#[pallet::storage]
	pub(super) type NewValidationCode<T: Config> = StorageValue<_, Vec<u8>, OptionQuery>;

	/// HRMP watermark that was set in a block.
	///
	/// This will be cleared in `on_initialize` of each new block.
	#[pallet::storage]
	pub(super) type HrmpWatermark<T: Config> =
		StorageValue<_, relay_chain::v1::BlockNumber, ValueQuery>;

	/// HRMP messages that were sent in a block.
	///
	/// This will be cleared in `on_initialize` of each new block.
	#[pallet::storage]
	pub(super) type HrmpOutboundMessages<T: Config> =
		StorageValue<_, Vec<OutboundHrmpMessage>, ValueQuery>;

	/// Upward messages that were sent in a block.
	///
	/// This will be cleared in `on_initialize` of each new block.
	#[pallet::storage]
	pub(super) type UpwardMessages<T: Config> = StorageValue<_, Vec<UpwardMessage>, ValueQuery>;

	/// Upward messages that are still pending and not yet send to the relay chain.
	#[pallet::storage]
	pub(super) type PendingUpwardMessages<T: Config> =
		StorageValue<_, Vec<UpwardMessage>, ValueQuery>;

	/// The number of HRMP messages we observed in `on_initialize` and thus used that number for
	/// announcing the weight of `on_initialize` and `on_finalize`.
	#[pallet::storage]
	pub(super) type AnnouncedHrmpMessagesPerCandidate<T: Config> = StorageValue<_, u32, ValueQuery>;

	/// The weight we reserve at the beginning of the block for processing XCMP messages. This
	/// overrides the amount set in the Config trait.
	#[pallet::storage]
	pub(super) type ReservedXcmpWeightOverride<T: Config> = StorageValue<_, Weight>;

	/// The weight we reserve at the beginning of the block for processing DMP messages. This
	/// overrides the amount set in the Config trait.
	#[pallet::storage]
	pub(super) type ReservedDmpWeightOverride<T: Config> = StorageValue<_, Weight>;

	/// The next authorized upgrade, if there is one.
	#[pallet::storage]
	pub(super) type AuthorizedUpgrade<T: Config> = StorageValue<_, T::Hash>;

	#[pallet::inherent]
	impl<T: Config> ProvideInherent for Pallet<T> {
		type Call = Call<T>;
		type Error = sp_inherents::MakeFatalError<()>;
		const INHERENT_IDENTIFIER: InherentIdentifier =
			cumulus_primitives_parachain_inherent::INHERENT_IDENTIFIER;

		fn create_inherent(data: &InherentData) -> Option<Self::Call> {
			let data: ParachainInherentData = data
				.get_data(&Self::INHERENT_IDENTIFIER)
				.ok()
				.flatten()
				.expect("validation function params are always injected into inherent data; qed");

			Some(Call::set_validation_data(data))
		}

		fn is_inherent(call: &Self::Call) -> bool {
			matches!(call, Call::set_validation_data(_))
		}
	}
}

impl<T: Config> Pallet<T> {
	fn validate_authorized_upgrade(code: &[u8]) -> Result<T::Hash, DispatchError> {
		let required_hash = AuthorizedUpgrade::<T>::get().ok_or(Error::<T>::NothingAuthorized)?;
		let actual_hash = T::Hashing::hash(&code[..]);
		ensure!(actual_hash == required_hash, Error::<T>::Unauthorized);
		Ok(actual_hash)
	}
}

impl<T: Config> sp_runtime::traits::ValidateUnsigned for Pallet<T> {
	type Call = Call<T>;

	fn validate_unsigned(_source: TransactionSource, call: &Self::Call) -> TransactionValidity {
		if let Call::enact_authorized_upgrade(ref code) = call {
			if let Ok(hash) = Self::validate_authorized_upgrade(code) {
				return Ok(ValidTransaction {
					priority: 100,
					requires: vec![],
					provides: vec![hash.as_ref().to_vec()],
					longevity: TransactionLongevity::max_value(),
					propagate: true,
				});
			}
		}
		if let Call::set_validation_data(..) = call {
			return Ok(Default::default());
		}
		Err(InvalidTransaction::Call.into())
	}
}

impl<T: Config> GetChannelInfo for Pallet<T> {
	fn get_channel_status(id: ParaId) -> ChannelStatus {
		// Note, that we are using `relevant_messaging_state` which may be from the previous
		// block, in case this is called from `on_initialize`, i.e. before the inherent with
		// fresh data is submitted.
		//
		// That shouldn't be a problem though because this is anticipated and already can
		// happen. This is because sending implies that a message is buffered until there is
		// space to send a message in the candidate. After a while waiting in a buffer, it may
		// be discovered that the channel to which a message were addressed is now closed.
		// Another possibility, is that the maximum message size was decreased so that a
		// message in the buffer doesn't fit. Should any of that happen the sender should be
		// notified about the message was discarded.
		//
		// Here it a similar case, with the difference that the realization that the channel is
		// closed came the same block.
		let channels = match Self::relevant_messaging_state() {
			None => {
				log::warn!("calling `get_channel_status` with no RelevantMessagingState?!");
				return ChannelStatus::Closed;
			}
			Some(d) => d.egress_channels,
		};
		// ^^^ NOTE: This storage field should carry over from the previous block. So if it's
		// None then it must be that this is an edge-case where a message is attempted to be
		// sent at the first block. It should be safe to assume that there are no channels
		// opened at all so early. At least, relying on this assumption seems to be a better
		// tradeoff, compared to introducing an error variant that the clients should be
		// prepared to handle.
		let index = match channels.binary_search_by_key(&id, |item| item.0) {
			Err(_) => return ChannelStatus::Closed,
			Ok(i) => i,
		};
		let meta = &channels[index].1;
		if meta.msg_count + 1 > meta.max_capacity {
			// The channel is at its capacity. Skip it for now.
			return ChannelStatus::Full;
		}
		let max_size_now = meta.max_total_size - meta.total_size;
		let max_size_ever = meta.max_message_size;
		ChannelStatus::Ready(max_size_now as usize, max_size_ever as usize)
	}

	fn get_channel_max(id: ParaId) -> Option<usize> {
		let channels = Self::relevant_messaging_state()?.egress_channels;
		let index = channels.binary_search_by_key(&id, |item| item.0).ok()?;
		Some(channels[index].1.max_message_size as usize)
	}
}

impl<T: Config> Pallet<T> {
	/// Validate the given [`PersistedValidationData`] against the
	/// [`ValidationParams`](polkadot_parachain::primitives::ValidationParams).
	///
	/// This check will only be executed when the block is currently being executed in the context
	/// of [`validate_block`]. If this is being executed in the context of block building or block
	/// import, this is a no-op.
	///
	/// # Panics
	fn validate_validation_data(validation_data: &PersistedValidationData) {
		validate_block::with_validation_params(|params| {
			assert_eq!(
				params.parent_head, validation_data.parent_head,
				"Parent head doesn't match"
			);
			assert_eq!(
				params.relay_parent_number, validation_data.relay_parent_number,
				"Relay parent number doesn't match",
			);
			assert_eq!(
				params.relay_parent_storage_root, validation_data.relay_parent_storage_root,
				"Relay parent storage root doesn't match",
			);
		});
	}

	/// Process all inbound downward messages relayed by the collator.
	///
	/// Checks if the sequence of the messages is valid, dispatches them and communicates the
	/// number of processed messages to the collator via a storage update.
	///
	/// **Panics** if it turns out that after processing all messages the Message Queue Chain
	///            hash doesn't match the expected.
	fn process_inbound_downward_messages(
		expected_dmq_mqc_head: relay_chain::Hash,
		downward_messages: Vec<InboundDownwardMessage>,
	) -> Weight {
		let dm_count = downward_messages.len() as u32;
		let mut dmq_head = <LastDmqMqcHead<T>>::get();

		let mut weight_used = 0;
		if dm_count != 0 {
			Self::deposit_event(Event::DownwardMessagesReceived(dm_count));
			let max_weight = <ReservedDmpWeightOverride<T>>::get()
				.unwrap_or_else(T::ReservedDmpWeight::get);

			let message_iter = downward_messages
				.into_iter()
				.inspect(|m| {
					dmq_head.extend_downward(m);
				})
				.map(|m| (m.sent_at, m.msg));
			weight_used += T::DmpMessageHandler::handle_dmp_messages(message_iter, max_weight);
			<LastDmqMqcHead<T>>::put(&dmq_head);

			Self::deposit_event(Event::DownwardMessagesProcessed(weight_used, dmq_head.0));
		}

		// After hashing each message in the message queue chain submitted by the collator, we
		// should arrive to the MQC head provided by the relay chain.
		//
		// A mismatch means that at least some of the submitted messages were altered, omitted or
		// added improperly.
		assert_eq!(dmq_head.0, expected_dmq_mqc_head);

		ProcessedDownwardMessages::<T>::put(dm_count);

		weight_used
	}

	/// Process all inbound horizontal messages relayed by the collator.
	///
	/// This is similar to [`process_inbound_downward_messages`], but works on multiple inbound
	/// channels.
	///
	/// **Panics** if either any of horizontal messages submitted by the collator was sent from
	///            a para which has no open channel to this parachain or if after processing
	///            messages across all inbound channels MQCs were obtained which do not
	///            correspond to the ones found on the relay-chain.
	fn process_inbound_horizontal_messages(
		ingress_channels: &[(ParaId, cumulus_primitives_core::AbridgedHrmpChannel)],
		horizontal_messages: BTreeMap<ParaId, Vec<InboundHrmpMessage>>,
		relay_parent_number: relay_chain::v1::BlockNumber,
	) -> Weight {
		// First, check that all submitted messages are sent from channels that exist. The
		// channel exists if its MQC head is present in `vfp.hrmp_mqc_heads`.
		for sender in horizontal_messages.keys() {
			// A violation of the assertion below indicates that one of the messages submitted
			// by the collator was sent from a sender that doesn't have a channel opened to
			// this parachain, according to the relay-parent state.
			assert!(
				ingress_channels
					.binary_search_by_key(sender, |&(s, _)| s)
					.is_ok(),
			);
		}

		// Second, prepare horizontal messages for a more convenient processing:
		//
		// instead of a mapping from a para to a list of inbound HRMP messages, we will have a
		// list of tuples `(sender, message)` first ordered by `sent_at` (the relay chain block
		// number in which the message hit the relay-chain) and second ordered by para id
		// ascending.
		//
		// The messages will be dispatched in this order.
		let mut horizontal_messages = horizontal_messages
			.into_iter()
			.flat_map(|(sender, channel_contents)| {
				channel_contents
					.into_iter()
					.map(move |message| (sender, message))
			})
			.collect::<Vec<_>>();
		horizontal_messages.sort_by(|a, b| {
			// first sort by sent-at and then by the para id
			match a.1.sent_at.cmp(&b.1.sent_at) {
				cmp::Ordering::Equal => a.0.cmp(&b.0),
				ord => ord,
			}
		});

		let last_mqc_heads = <LastHrmpMqcHeads<T>>::get();
		let mut running_mqc_heads = BTreeMap::new();
		let mut hrmp_watermark = None;

		{
			for (sender, ref horizontal_message) in &horizontal_messages {
				if hrmp_watermark
					.map(|w| w < horizontal_message.sent_at)
					.unwrap_or(true)
				{
					hrmp_watermark = Some(horizontal_message.sent_at);
				}

				running_mqc_heads
					.entry(sender)
					.or_insert_with(|| last_mqc_heads.get(&sender).cloned().unwrap_or_default())
					.extend_hrmp(horizontal_message);
			}
		}
		let message_iter = horizontal_messages
			.iter()
			.map(|&(sender, ref message)| (sender, message.sent_at, &message.data[..]));

		let max_weight =
			<ReservedXcmpWeightOverride<T>>::get().unwrap_or_else(T::ReservedXcmpWeight::get);
		let weight_used = T::XcmpMessageHandler::handle_xcmp_messages(message_iter, max_weight);

		// Check that the MQC heads for each channel provided by the relay chain match the MQC
		// heads we have after processing all incoming messages.
		//
		// Along the way we also carry over the relevant entries from the `last_mqc_heads` to
		// `running_mqc_heads`. Otherwise, in a block where no messages were sent in a channel
		// it won't get into next block's `last_mqc_heads` and thus will be all zeros, which
		// would corrupt the message queue chain.
		for &(ref sender, ref channel) in ingress_channels {
			let cur_head = running_mqc_heads
				.entry(sender)
				.or_insert_with(|| last_mqc_heads.get(&sender).cloned().unwrap_or_default())
				.head();
			let target_head = channel.mqc_head.unwrap_or_default();

			assert!(cur_head == target_head);
		}

		<LastHrmpMqcHeads<T>>::put(running_mqc_heads);

		// If we processed at least one message, then advance watermark to that location or if there
		// were no messages, set it to the block number of the relay parent.
		HrmpWatermark::<T>::put(hrmp_watermark.unwrap_or(relay_parent_number));

		weight_used
	}

	/// Put a new validation function into a particular location where polkadot
	/// monitors for updates. Calling this function notifies polkadot that a new
	/// upgrade has been scheduled.
	fn notify_polkadot_of_pending_upgrade(code: &[u8]) {
		NewValidationCode::<T>::put(code);
		<DidSetValidationCode<T>>::put(true);
	}

	/// Put a new validation function into a particular location where this
	/// parachain will execute it on subsequent blocks.
	fn put_parachain_code(code: &[u8]) {
		storage::unhashed::put_raw(sp_core::storage::well_known_keys::CODE, code);
	}

	/// The maximum code size permitted, in bytes.
	///
	/// Returns `None` if the relay chain parachain host configuration hasn't been submitted yet.
	pub fn max_code_size() -> Option<u32> {
		<HostConfiguration<T>>::get().map(|cfg| cfg.max_code_size)
	}

	/// Returns if a PVF/runtime upgrade could be signalled at the current block, and if so
	/// when the new code will take the effect.
	fn code_upgrade_allowed(
		vfp: &PersistedValidationData,
		cfg: &AbridgedHostConfiguration,
	) -> Option<relay_chain::BlockNumber> {
		if <PendingRelayChainBlockNumber<T>>::get().is_some() {
			// There is already upgrade scheduled. Upgrade is not allowed.
			return None;
		}

		let relay_blocks_since_last_upgrade = vfp
			.relay_parent_number
			.saturating_sub(<LastUpgrade<T>>::get());

		if relay_blocks_since_last_upgrade <= cfg.validation_upgrade_frequency {
			// The cooldown after the last upgrade hasn't elapsed yet. Upgrade is not allowed.
			return None;
		}

		Some(vfp.relay_parent_number + cfg.validation_upgrade_delay)
	}

	/// The implementation of the runtime upgrade functionality for parachains.
	fn set_code_impl(validation_function: Vec<u8>) -> DispatchResult {
		ensure!(
			!<PendingValidationCode<T>>::exists(),
			Error::<T>::OverlappingUpgrades
		);
		let vfp = Self::validation_data().ok_or(Error::<T>::ValidationDataNotAvailable)?;
		let cfg =
			Self::host_configuration().ok_or(Error::<T>::HostConfigurationNotAvailable)?;
		ensure!(
			validation_function.len() <= cfg.max_code_size as usize,
			Error::<T>::TooBig
		);
		let apply_block =
			Self::code_upgrade_allowed(&vfp, &cfg).ok_or(Error::<T>::ProhibitedByPolkadot)?;

		// When a code upgrade is scheduled, it has to be applied in two
		// places, synchronized: both polkadot and the individual parachain
		// have to upgrade on the same relay chain block.
		//
		// `notify_polkadot_of_pending_upgrade` notifies polkadot; the `PendingValidationCode`
		// storage keeps track locally for the parachain upgrade, which will
		// be applied later.
		Self::notify_polkadot_of_pending_upgrade(&validation_function);
		<PendingRelayChainBlockNumber<T>>::put(apply_block);
		<PendingValidationCode<T>>::put(validation_function);
		Self::deposit_event(Event::ValidationFunctionStored(apply_block));

		Ok(())
	}

	/// Returns the [`CollationInfo`] of the current active block.
	///
	/// This is expected to be used by the
	/// [`CollectCollationInfo`](cumulus_primitives_core::CollectCollationInfo) runtime api.
	pub fn collect_collation_info() -> CollationInfo {
		CollationInfo {
			hrmp_watermark: HrmpWatermark::<T>::get(),
			horizontal_messages: HrmpOutboundMessages::<T>::get(),
			upward_messages: UpwardMessages::<T>::get(),
			processed_downward_messages: ProcessedDownwardMessages::<T>::get(),
			new_validation_code: NewValidationCode::<T>::get().map(Into::into),
		}
	}
}

pub struct ParachainSetCode<T>(sp_std::marker::PhantomData<T>);

impl<T: Config> frame_system::SetCode for ParachainSetCode<T> {
	fn set_code(code: Vec<u8>) -> DispatchResult {
		Pallet::<T>::set_code_impl(code)
	}
}

/// This struct provides ability to extend a message queue chain (MQC) and compute a new head.
///
/// MQC is an instance of a [hash chain] applied to a message queue. Using a hash chain it's
/// possible to represent a sequence of messages using only a single hash.
///
/// A head for an empty chain is agreed to be a zero hash.
///
/// [hash chain]: https://en.wikipedia.org/wiki/Hash_chain
#[derive(Default, Clone, codec::Encode, codec::Decode)]
struct MessageQueueChain(relay_chain::Hash);

impl MessageQueueChain {
	fn extend_hrmp(&mut self, horizontal_message: &InboundHrmpMessage) -> &mut Self {
		let prev_head = self.0;
		self.0 = BlakeTwo256::hash_of(&(
			prev_head,
			horizontal_message.sent_at,
			BlakeTwo256::hash_of(&horizontal_message.data),
		));
		self
	}

	fn extend_downward(&mut self, downward_message: &InboundDownwardMessage) -> &mut Self {
		let prev_head = self.0;
		self.0 = BlakeTwo256::hash_of(&(
			prev_head,
			downward_message.sent_at,
			BlakeTwo256::hash_of(&downward_message.msg),
		));
		self
	}

	fn head(&self) -> relay_chain::Hash {
		self.0
	}
}

impl<T: Config> Pallet<T> {
	pub fn send_upward_message(message: UpwardMessage) -> Result<u32, MessageSendError> {
		// Check if the message fits into the relay-chain constraints.
		//
		// Note, that we are using `host_configuration` here which may be from the previous
		// block, in case this is called from `on_initialize`, i.e. before the inherent with fresh
		// data is submitted.
		//
		// That shouldn't be a problem since this is a preliminary check and the actual check would
		// be performed just before submitting the message from the candidate, and it already can
		// happen that during the time the message is buffered for sending the relay-chain setting
		// may change so that the message is no longer valid.
		//
		// However, changing this setting is expected to be rare.
		match Self::host_configuration() {
			Some(cfg) => {
				if message.len() > cfg.max_upward_message_size as usize {
					return Err(MessageSendError::TooBig);
				}
			}
			None => {
				// This storage field should carry over from the previous block. So if it's None
				// then it must be that this is an edge-case where a message is attempted to be
				// sent at the first block.
				//
				// Let's pass this message through. I think it's not unreasonable to expect that
				// the message is not huge and it comes through, but if it doesn't it can be
				// returned back to the sender.
				//
				// Thus fall through here.
			}
		};
		<PendingUpwardMessages<T>>::append(message);
		Ok(0)
	}
}

impl<T: Config> UpwardMessageSender for Pallet<T> {
	fn send_upward_message(message: UpwardMessage) -> Result<u32, MessageSendError> {
		Self::send_upward_message(message)
	}
<<<<<<< HEAD
}

impl<T: Config> ProvideInherent for Module<T> {
	type Call = Call<T>;
	type Error = sp_inherents::MakeFatalError<()>;
	const INHERENT_IDENTIFIER: InherentIdentifier =
		cumulus_primitives_parachain_inherent::INHERENT_IDENTIFIER;

	fn create_inherent(data: &InherentData) -> Option<Self::Call> {
		let data: ParachainInherentData = data
			.get_data(&Self::INHERENT_IDENTIFIER)
			.ok()
			.flatten()
			.expect("validation function params are always injected into inherent data; qed");

		Some(Call::set_validation_data(data))
	}

	fn is_inherent(call: &Self::Call) -> bool {
		matches!(call, Call::set_validation_data(_))
	}
}

decl_event! {
	pub enum Event<T> where Hash = <T as frame_system::Config>::Hash {
		// The validation function has been scheduled to apply as of the contained relay chain block number.
		ValidationFunctionStored(RelayChainBlockNumber),
		// The validation function was applied as of the contained relay chain block number.
		ValidationFunctionApplied(RelayChainBlockNumber),
		// An upgrade has been authorized.
		UpgradeAuthorized(Hash),
	}
}

decl_error! {
	pub enum Error for Module<T: Config> {
		/// Attempt to upgrade validation function while existing upgrade pending
		OverlappingUpgrades,
		/// Polkadot currently prohibits this parachain from upgrading its validation function
		ProhibitedByPolkadot,
		/// The supplied validation function has compiled into a blob larger than Polkadot is willing to run
		TooBig,
		/// The inherent which supplies the validation data did not run this block
		ValidationDataNotAvailable,
		/// The inherent which supplies the host configuration did not run this block
		HostConfigurationNotAvailable,
		/// Invalid relay-chain storage merkle proof
		InvalidRelayChainMerkleProof,
		/// The messages submitted by the collator in the system inherent when hashed sequentially
		/// do not produce the hash that is produced by the relay-chain.
		///
		/// This means that at least some of the submitted messages were altered, omitted or added
		/// illegaly.
		DmpMqcMismatch,
		/// The collator submitted a message that is received from a sender that doesn't have a
		/// channel opened to this parachain, according to the relay-parent state.
		HrmpNoMqc,
		/// After processing all messages submitted by the collator and extending hash chains we
		/// haven't arrived to the MQCs that were produced by the relay-chain.
		///
		/// That means that one or more channels had at least some of the submitted messages altered,
		/// omitted or added illegaly.
		HrmpMqcMismatch,
		/// No validation function upgrade is currently scheduled.
		NotScheduled,
		/// No code upgrade has been authorized.
		NothingAuthorized,
		/// The given code upgrade has not been authorized.
		Unauthorized,
	}
}

/// tests for this pallet
#[cfg(test)]
mod tests {
	use super::*;

	use codec::Encode;
	use cumulus_primitives_core::{
		AbridgedHrmpChannel, InboundDownwardMessage, InboundHrmpMessage, PersistedValidationData,
		relay_chain::BlockNumber as RelayBlockNumber,
	};
	use cumulus_test_relay_sproof_builder::RelayStateSproofBuilder;
	use frame_support::{
		assert_ok,
		dispatch::UnfilteredDispatchable,
		parameter_types,
		traits::{OnFinalize, OnInitialize},
	};
	use frame_system::{InitKind, RawOrigin};
	use hex_literal::hex;
	use relay_chain::v1::HrmpChannelId;
	use sp_core::H256;
	use sp_runtime::{testing::Header, traits::IdentityLookup};
	use sp_version::RuntimeVersion;
	use std::cell::RefCell;

	use crate as parachain_system;

	type UncheckedExtrinsic = frame_system::mocking::MockUncheckedExtrinsic<Test>;
	type Block = frame_system::mocking::MockBlock<Test>;

	frame_support::construct_runtime!(
		pub enum Test where
			Block = Block,
			NodeBlock = Block,
			UncheckedExtrinsic = UncheckedExtrinsic,
		{
			System: frame_system::{Pallet, Call, Config, Storage, Event<T>},
			ParachainSystem: parachain_system::{Pallet, Call, Storage, Event<T>},
		}
	);

	parameter_types! {
		pub const BlockHashCount: u64 = 250;
		pub Version: RuntimeVersion = RuntimeVersion {
			spec_name: sp_version::create_runtime_str!("test"),
			impl_name: sp_version::create_runtime_str!("system-test"),
			authoring_version: 1,
			spec_version: 1,
			impl_version: 1,
			apis: sp_version::create_apis_vec!([]),
			transaction_version: 1,
		};
		pub const ParachainId: ParaId = ParaId::new(200);
		pub const ReservedXcmpWeight: Weight = 0;
	}
	impl frame_system::Config for Test {
		type Origin = Origin;
		type Call = Call;
		type Index = u64;
		type BlockNumber = u64;
		type Hash = H256;
		type Hashing = BlakeTwo256;
		type AccountId = u64;
		type Lookup = IdentityLookup<Self::AccountId>;
		type Header = Header;
		type Event = Event;
		type BlockHashCount = BlockHashCount;
		type BlockLength = ();
		type BlockWeights = ();
		type Version = Version;
		type PalletInfo = PalletInfo;
		type AccountData = ();
		type OnNewAccount = ();
		type OnKilledAccount = ();
		type DbWeight = ();
		type BaseCallFilter = ();
		type SystemWeightInfo = ();
		type SS58Prefix = ();
		type OnSetCode = ParachainSetCode<Self>;
	}
	impl Config for Test {
		type Event = Event;
		type OnValidationData = ();
		type SelfParaId = ParachainId;
		type DownwardMessageHandlers = SaveIntoThreadLocal;
		type XcmpMessageHandler = SaveIntoThreadLocal;
		type OutboundXcmpMessageSource = FromThreadLocal;
		type ReservedXcmpWeight = ReservedXcmpWeight;
	}

	pub struct FromThreadLocal;
	pub struct SaveIntoThreadLocal;
	#[derive(Eq, PartialEq, Clone, Debug)]
	pub enum HmpMessage {
		Blob(Vec<u8>),
		Xcm(xcm::VersionedXcm<Call>),
	}

	std::thread_local! {
		static HANDLED_DOWNWARD_MESSAGES: RefCell<Vec<InboundDownwardMessage>> = RefCell::new(Vec::new());
		static HANDLED_XCMP_MESSAGES: RefCell<Vec<(ParaId, relay_chain::BlockNumber, Vec<u8>)>> = RefCell::new(Vec::new());
		static SENT_MESSAGES: RefCell<Vec<(ParaId, Vec<u8>)>> = RefCell::new(Vec::new());
	}

	fn send_message(
		dest: ParaId,
		message: Vec<u8>,
	) {
		SENT_MESSAGES.with(|m| m.borrow_mut().push((dest, message)));
	}

	impl XcmpMessageSource for FromThreadLocal {
		fn take_outbound_messages(maximum_channels: usize) -> Vec<(ParaId, Vec<u8>)> {
			let mut ids = std::collections::BTreeSet::<ParaId>::new();
			let mut taken = 0;
			let mut result = Vec::new();
			SENT_MESSAGES.with(|ms| ms.borrow_mut()
				.retain(|m| {
					let status = <Module::<Test> as GetChannelInfo>::get_channel_status(m.0);
					let ready = matches!(status, ChannelStatus::Ready(..));
					if ready && !ids.contains(&m.0) && taken < maximum_channels {
						ids.insert(m.0);
						taken += 1;
						result.push(m.clone());
						false
					} else {
						true
					}
				})
			);
			result
		}
	}

	impl DownwardMessageHandler for SaveIntoThreadLocal {
		fn handle_downward_message(msg: InboundDownwardMessage) -> Weight {
			HANDLED_DOWNWARD_MESSAGES.with(|m| {
				m.borrow_mut().push(msg);
			});
			0
		}
	}

	impl XcmpMessageHandler for SaveIntoThreadLocal {
		fn handle_xcmp_messages<'a, I: Iterator<Item=(ParaId, RelayBlockNumber, &'a [u8])>>(
			iter: I,
			_max_weight: Weight,
		) -> Weight {
			HANDLED_XCMP_MESSAGES.with(|m| {
				for (sender, sent_at, message) in iter {
					m.borrow_mut().push((sender, sent_at, message.to_vec()));
				}
				0
			})
		}
	}

	// This function basically just builds a genesis storage key/value store according to
	// our desired mockup.
	fn new_test_ext() -> sp_io::TestExternalities {
		HANDLED_DOWNWARD_MESSAGES.with(|m| m.borrow_mut().clear());
		HANDLED_XCMP_MESSAGES.with(|m| m.borrow_mut().clear());

		frame_system::GenesisConfig::default()
			.build_storage::<Test>()
			.unwrap()
			.into()
	}

	struct CallInWasm(Vec<u8>);

	impl sp_core::traits::CallInWasm for CallInWasm {
		fn call_in_wasm(
			&self,
			_wasm_code: &[u8],
			_code_hash: Option<Vec<u8>>,
			_method: &str,
			_call_data: &[u8],
			_ext: &mut dyn sp_externalities::Externalities,
			_missing_host_functions: sp_core::traits::MissingHostFunctions,
		) -> Result<Vec<u8>, String> {
			Ok(self.0.clone())
		}
	}

	fn wasm_ext() -> sp_io::TestExternalities {
		let version = RuntimeVersion {
			spec_name: "test".into(),
			spec_version: 2,
			impl_version: 1,
			..Default::default()
		};
		let call_in_wasm = CallInWasm(version.encode());

		let mut ext = new_test_ext();
		ext.register_extension(sp_core::traits::CallInWasmExt::new(call_in_wasm));
		ext
	}

	struct BlockTest {
		n: <Test as frame_system::Config>::BlockNumber,
		within_block: Box<dyn Fn()>,
		after_block: Option<Box<dyn Fn()>>,
	}

	/// BlockTests exist to test blocks with some setup: we have to assume that
	/// `validate_block` will mutate and check storage in certain predictable
	/// ways, for example, and we want to always ensure that tests are executed
	/// in the context of some particular block number.
	#[derive(Default)]
	struct BlockTests {
		tests: Vec<BlockTest>,
		pending_upgrade: Option<RelayChainBlockNumber>,
		ran: bool,
		relay_sproof_builder_hook:
			Option<Box<dyn Fn(&BlockTests, RelayChainBlockNumber, &mut RelayStateSproofBuilder)>>,
		persisted_validation_data_hook:
			Option<Box<dyn Fn(&BlockTests, RelayChainBlockNumber, &mut PersistedValidationData)>>,
		inherent_data_hook:
			Option<Box<dyn Fn(&BlockTests, RelayChainBlockNumber, &mut ParachainInherentData)>>,
	}

	impl BlockTests {
		fn new() -> BlockTests {
			Default::default()
		}

		fn add_raw(mut self, test: BlockTest) -> Self {
			self.tests.push(test);
			self
		}

		fn add<F>(self, n: <Test as frame_system::Config>::BlockNumber, within_block: F) -> Self
		where
			F: 'static + Fn(),
		{
			self.add_raw(BlockTest {
				n,
				within_block: Box::new(within_block),
				after_block: None,
			})
		}

		fn add_with_post_test<F1, F2>(
			self,
			n: <Test as frame_system::Config>::BlockNumber,
			within_block: F1,
			after_block: F2,
		) -> Self
		where
			F1: 'static + Fn(),
			F2: 'static + Fn(),
		{
			self.add_raw(BlockTest {
				n,
				within_block: Box::new(within_block),
				after_block: Some(Box::new(after_block)),
			})
		}

		fn with_relay_sproof_builder<F>(mut self, f: F) -> Self
		where
			F: 'static + Fn(&BlockTests, RelayChainBlockNumber, &mut RelayStateSproofBuilder),
		{
			self.relay_sproof_builder_hook = Some(Box::new(f));
			self
		}

		#[allow(dead_code)] // might come in handy in future. If now is future and it still hasn't - feel free.
		fn with_validation_data<F>(mut self, f: F) -> Self
		where
			F: 'static + Fn(&BlockTests, RelayChainBlockNumber, &mut PersistedValidationData),
		{
			self.persisted_validation_data_hook = Some(Box::new(f));
			self
		}

		fn with_inherent_data<F>(mut self, f: F) -> Self
		where
			F: 'static + Fn(&BlockTests, RelayChainBlockNumber, &mut ParachainInherentData),
		{
			self.inherent_data_hook = Some(Box::new(f));
			self
		}

		fn run(&mut self) {
			self.ran = true;
			wasm_ext().execute_with(|| {
				for BlockTest {
					n,
					within_block,
					after_block,
				} in self.tests.iter()
				{
					// clear pending updates, as applicable
					if let Some(upgrade_block) = self.pending_upgrade {
						if n >= &upgrade_block.into() {
							self.pending_upgrade = None;
						}
					}

					// begin initialization
					System::initialize(
						&n,
						&Default::default(),
						&Default::default(),
						InitKind::Full,
					);

					// now mess with the storage the way validate_block does
					let mut sproof_builder = RelayStateSproofBuilder::default();
					if let Some(ref hook) = self.relay_sproof_builder_hook {
						hook(self, *n as RelayChainBlockNumber, &mut sproof_builder);
					}
					let (relay_parent_storage_root, relay_chain_state) =
						sproof_builder.into_state_root_and_proof();
					let mut vfp = PersistedValidationData {
						relay_parent_number: *n as RelayChainBlockNumber,
						relay_parent_storage_root,
						..Default::default()
					};
					if let Some(ref hook) = self.persisted_validation_data_hook {
						hook(self, *n as RelayChainBlockNumber, &mut vfp);
					}

					ValidationData::put(&vfp);
					storage::unhashed::kill(NEW_VALIDATION_CODE);

					// It is insufficient to push the validation function params
					// to storage; they must also be included in the inherent data.
					let inherent_data = {
						let mut inherent_data = InherentData::default();
						let mut system_inherent_data = ParachainInherentData {
							validation_data: vfp.clone(),
							relay_chain_state,
							downward_messages: Default::default(),
							horizontal_messages: Default::default(),
						};
						if let Some(ref hook) = self.inherent_data_hook {
							hook(self, *n as RelayChainBlockNumber, &mut system_inherent_data);
						}
						inherent_data
							.put_data(
								cumulus_primitives_parachain_inherent::INHERENT_IDENTIFIER,
								&system_inherent_data,
							)
							.expect("failed to put VFP inherent");
						inherent_data
					};

					// execute the block
					ParachainSystem::on_initialize(*n);
					ParachainSystem::create_inherent(&inherent_data)
						.expect("got an inherent")
						.dispatch_bypass_filter(RawOrigin::None.into())
						.expect("dispatch succeeded");
					within_block();
					ParachainSystem::on_finalize(*n);

					// did block execution set new validation code?
					if storage::unhashed::exists(NEW_VALIDATION_CODE) {
						if self.pending_upgrade.is_some() {
							panic!("attempted to set validation code while upgrade was pending");
						}
					}

					// clean up
					System::finalize();
					if let Some(after_block) = after_block {
						after_block();
					}
				}
			});
		}
	}

	impl Drop for BlockTests {
		fn drop(&mut self) {
			if !self.ran {
				self.run();
			}
		}
	}

	#[test]
	#[should_panic]
	fn block_tests_run_on_drop() {
		BlockTests::new().add(123, || {
			panic!("if this test passes, block tests run properly")
		});
	}

	#[test]
	fn events() {
		BlockTests::new()
			.with_relay_sproof_builder(|_, _, builder| {
				builder.host_config.validation_upgrade_delay = 1000;
			})
			.add_with_post_test(
				123,
				|| {
					assert_ok!(System::set_code(
						RawOrigin::Root.into(),
						Default::default()
					));
				},
				|| {
					let events = System::events();
					assert_eq!(
						events[0].event,
						Event::parachain_system(crate::RawEvent::ValidationFunctionStored(1123).into())
					);
				},
			)
			.add_with_post_test(
				1234,
				|| {},
				|| {
					let events = System::events();
					assert_eq!(
						events[0].event,
						Event::parachain_system(crate::RawEvent::ValidationFunctionApplied(1234).into())
					);
				},
			);
	}

	#[test]
	fn non_overlapping() {
		BlockTests::new()
			.with_relay_sproof_builder(|_, _, builder| {
				builder.host_config.validation_upgrade_delay = 1000;
			})
			.add(123, || {
				assert_ok!(System::set_code(
					RawOrigin::Root.into(),
					Default::default()
				));
			})
			.add(234, || {
				assert_eq!(
					System::set_code(RawOrigin::Root.into(), Default::default()),
					Err(Error::<Test>::OverlappingUpgrades.into()),
				)
			});
	}

	#[test]
	fn manipulates_storage() {
		BlockTests::new()
			.add(123, || {
				assert!(
					!PendingValidationFunction::exists(),
					"validation function must not exist yet"
				);
				assert_ok!(System::set_code(
					RawOrigin::Root.into(),
					Default::default()
				));
				assert!(
					PendingValidationFunction::exists(),
					"validation function must now exist"
				);
			})
			.add_with_post_test(
				1234,
				|| {},
				|| {
					assert!(
						!PendingValidationFunction::exists(),
						"validation function must have been unset"
					);
				},
			);
	}

	#[test]
	fn checks_size() {
		BlockTests::new()
			.with_relay_sproof_builder(|_, _, builder| {
				builder.host_config.max_code_size = 8;
			})
			.add(123, || {
				assert_eq!(
					System::set_code(RawOrigin::Root.into(), vec![0; 64]),
					Err(Error::<Test>::TooBig.into()),
				);
			});
	}

	#[test]
	fn send_upward_message_num_per_candidate() {
		BlockTests::new()
			.with_relay_sproof_builder(|_, _, sproof| {
				sproof.host_config.max_upward_message_num_per_candidate = 1;
				sproof.relay_dispatch_queue_size = None;
			})
			.add_with_post_test(
				1,
				|| {
					ParachainSystem::send_upward_message(b"Mr F was here".to_vec()).unwrap();
					ParachainSystem::send_upward_message(b"message 2".to_vec()).unwrap();
				},
				|| {
					let v: Option<Vec<Vec<u8>>> =
						storage::unhashed::get(well_known_keys::UPWARD_MESSAGES);
					assert_eq!(v, Some(vec![b"Mr F was here".to_vec()]),);
				},
			)
			.add_with_post_test(
				2,
				|| { /* do nothing within block */ },
				|| {
					let v: Option<Vec<Vec<u8>>> =
						storage::unhashed::get(well_known_keys::UPWARD_MESSAGES);
					assert_eq!(v, Some(vec![b"message 2".to_vec()]),);
				},
			);
	}

	#[test]
	fn send_upward_message_relay_bottleneck() {
		BlockTests::new()
			.with_relay_sproof_builder(|_, relay_block_num, sproof| {
				sproof.host_config.max_upward_message_num_per_candidate = 2;
				sproof.host_config.max_upward_queue_count = 5;

				match relay_block_num {
					1 => sproof.relay_dispatch_queue_size = Some((5, 0)),
					2 => sproof.relay_dispatch_queue_size = Some((4, 0)),
					_ => unreachable!(),
				}
			})
			.add_with_post_test(
				1,
				|| {
					ParachainSystem::send_upward_message(vec![0u8; 8]).unwrap();
				},
				|| {
					// The message won't be sent because there is already one message in queue.
					let v: Option<Vec<Vec<u8>>> =
						storage::unhashed::get(well_known_keys::UPWARD_MESSAGES);
					assert_eq!(v, Some(vec![]),);
				},
			)
			.add_with_post_test(
				2,
				|| { /* do nothing within block */ },
				|| {
					let v: Option<Vec<Vec<u8>>> =
						storage::unhashed::get(well_known_keys::UPWARD_MESSAGES);
					assert_eq!(v, Some(vec![vec![0u8; 8]]),);
				},
			);
	}

	#[test]
	fn send_hrmp_message_buffer_channel_close() {
		BlockTests::new()
			.with_relay_sproof_builder(|_, relay_block_num, sproof| {
				//
				// Base case setup
				//
				sproof.para_id = ParaId::from(200);
				sproof.hrmp_egress_channel_index = Some(vec![ParaId::from(300), ParaId::from(400)]);
				sproof.hrmp_channels.insert(
					HrmpChannelId {
						sender: ParaId::from(200),
						recipient: ParaId::from(300),
					},
					AbridgedHrmpChannel {
						max_capacity: 1,
						msg_count: 1, // <- 1/1 means the channel is full
						max_total_size: 1024,
						max_message_size: 8,
						total_size: 0,
						mqc_head: Default::default(),
					},
				);
				sproof.hrmp_channels.insert(
					HrmpChannelId {
						sender: ParaId::from(200),
						recipient: ParaId::from(400),
					},
					AbridgedHrmpChannel {
						max_capacity: 1,
						msg_count: 1,
						max_total_size: 1024,
						max_message_size: 8,
						total_size: 0,
						mqc_head: Default::default(),
					},
				);

				//
				// Adjustment according to block
				//
				match relay_block_num {
					1 => {}
					2 => {}
					3 => {
						// The channel 200->400 ceases to exist at the relay chain block 3
						sproof
							.hrmp_egress_channel_index
							.as_mut()
							.unwrap()
							.retain(|n| n != &ParaId::from(400));
						sproof.hrmp_channels.remove(&HrmpChannelId {
							sender: ParaId::from(200),
							recipient: ParaId::from(400),
						});

						// We also free up space for a message in the 200->300 channel.
						sproof
							.hrmp_channels
							.get_mut(&HrmpChannelId {
								sender: ParaId::from(200),
								recipient: ParaId::from(300),
							})
							.unwrap()
							.msg_count = 0;
					}
					_ => unreachable!(),
				}
			})
			.add_with_post_test(
				1,
				|| {
					send_message(
						ParaId::from(300),
						b"1".to_vec(),
					);
					send_message(
						ParaId::from(400),
						b"2".to_vec(),
					);
				},
				|| {},
			)
			.add_with_post_test(
				2,
				|| {},
				|| {
					// both channels are at capacity so we do not expect any messages.
					let v: Option<Vec<OutboundHrmpMessage>> =
						storage::unhashed::get(well_known_keys::HRMP_OUTBOUND_MESSAGES);
					assert_eq!(v, Some(vec![]));
				},
			)
			.add_with_post_test(
				3,
				|| {},
				|| {
					let v: Option<Vec<OutboundHrmpMessage>> =
						storage::unhashed::get(well_known_keys::HRMP_OUTBOUND_MESSAGES);
					assert_eq!(
						v,
						Some(vec![OutboundHrmpMessage {
							recipient: ParaId::from(300),
							data: b"1".to_vec(),
						}])
					);
				},
			);
	}

	#[test]
	fn message_queue_chain() {
		assert_eq!(MessageQueueChain::default().head(), H256::zero());

		// Note that the resulting hashes are the same for HRMP and DMP. That's because even though
		// the types are nominally different, they have the same structure and computation of the
		// new head doesn't differ.
		//
		// These cases are taken from https://github.com/paritytech/polkadot/pull/2351
		assert_eq!(
			MessageQueueChain::default()
				.extend_downward(&InboundDownwardMessage {
					sent_at: 2,
					msg: vec![1, 2, 3],
				})
				.extend_downward(&InboundDownwardMessage {
					sent_at: 3,
					msg: vec![4, 5, 6],
				})
				.head(),
			hex!["88dc00db8cc9d22aa62b87807705831f164387dfa49f80a8600ed1cbe1704b6b"].into(),
		);
		assert_eq!(
			MessageQueueChain::default()
				.extend_hrmp(&InboundHrmpMessage {
					sent_at: 2,
					data: vec![1, 2, 3],
				})
				.extend_hrmp(&InboundHrmpMessage {
					sent_at: 3,
					data: vec![4, 5, 6],
				})
				.head(),
			hex!["88dc00db8cc9d22aa62b87807705831f164387dfa49f80a8600ed1cbe1704b6b"].into(),
		);
	}

	#[test]
	fn receive_dmp() {
		lazy_static::lazy_static! {
			static ref MSG: InboundDownwardMessage = InboundDownwardMessage {
				sent_at: 1,
				msg: b"down".to_vec(),
			};
		}

		BlockTests::new()
			.with_relay_sproof_builder(|_, relay_block_num, sproof| match relay_block_num {
				1 => {
					sproof.dmq_mqc_head =
						Some(MessageQueueChain::default().extend_downward(&MSG).head());
				}
				_ => unreachable!(),
			})
			.with_inherent_data(|_, relay_block_num, data| match relay_block_num {
				1 => {
					data.downward_messages.push(MSG.clone());
				}
				_ => unreachable!(),
			})
			.add(1, || {
				HANDLED_DOWNWARD_MESSAGES.with(|m| {
					let mut m = m.borrow_mut();
					assert_eq!(&*m, &[MSG.clone()]);
					m.clear();
				});
			});
	}

	#[test]
	fn receive_hrmp() {
		lazy_static::lazy_static! {
			static ref MSG_1: InboundHrmpMessage = InboundHrmpMessage {
				sent_at: 1,
				data: b"1".to_vec(),
			};

			static ref MSG_2: InboundHrmpMessage = InboundHrmpMessage {
				sent_at: 1,
				data: b"2".to_vec(),
			};

			static ref MSG_3: InboundHrmpMessage = InboundHrmpMessage {
				sent_at: 2,
				data: b"3".to_vec(),
			};

			static ref MSG_4: InboundHrmpMessage = InboundHrmpMessage {
				sent_at: 2,
				data: b"4".to_vec(),
			};
		}

		BlockTests::new()
			.with_relay_sproof_builder(|_, relay_block_num, sproof| match relay_block_num {
				1 => {
					// 200 - doesn't exist yet
					// 300 - one new message
					sproof.upsert_inbound_channel(ParaId::from(300)).mqc_head =
						Some(MessageQueueChain::default().extend_hrmp(&MSG_1).head());
				}
				2 => {
					// 200 - two new messages
					// 300 - now present with one message.
					sproof.upsert_inbound_channel(ParaId::from(200)).mqc_head =
						Some(MessageQueueChain::default().extend_hrmp(&MSG_4).head());
					sproof.upsert_inbound_channel(ParaId::from(300)).mqc_head = Some(
						MessageQueueChain::default()
							.extend_hrmp(&MSG_1)
							.extend_hrmp(&MSG_2)
							.extend_hrmp(&MSG_3)
							.head(),
					);
				}
				3 => {
					// 200 - no new messages
					// 300 - is gone
					sproof.upsert_inbound_channel(ParaId::from(200)).mqc_head =
						Some(MessageQueueChain::default().extend_hrmp(&MSG_4).head());
				}
				_ => unreachable!(),
			})
			.with_inherent_data(|_, relay_block_num, data| match relay_block_num {
				1 => {
					data.horizontal_messages
						.insert(ParaId::from(300), vec![MSG_1.clone()]);
				}
				2 => {
					data.horizontal_messages.insert(
						ParaId::from(300),
						vec![
							// can't be sent at the block 1 actually. However, we cheat here
							// because we want to test the case where there are multiple messages
							// but the harness at the moment doesn't support block skipping.
							MSG_2.clone(),
							MSG_3.clone(),
						],
					);
					data.horizontal_messages
						.insert(ParaId::from(200), vec![MSG_4.clone()]);
				}
				3 => {}
				_ => unreachable!(),
			})
			.add(1, || {
				HANDLED_XCMP_MESSAGES.with(|m| {
					let mut m = m.borrow_mut();
					assert_eq!(&*m, &[(ParaId::from(300), 1, b"1".to_vec())]);
					m.clear();
				});
			})
			.add(2, || {
				HANDLED_XCMP_MESSAGES.with(|m| {
					let mut m = m.borrow_mut();
					assert_eq!(
						&*m,
						&[
							(ParaId::from(300), 1, b"2".to_vec()),
							(ParaId::from(200), 2, b"4".to_vec()),
							(ParaId::from(300), 2, b"3".to_vec()),
						]
					);
					m.clear();
				});
			})
			.add(3, || {});
	}

	#[test]
	fn receive_hrmp_empty_channel() {
		BlockTests::new()
			.with_relay_sproof_builder(|_, relay_block_num, sproof| match relay_block_num {
				1 => {
					// no channels
				}
				2 => {
					// one new channel
					sproof.upsert_inbound_channel(ParaId::from(300)).mqc_head =
						Some(MessageQueueChain::default().head());
				}
				_ => unreachable!(),
			})
			.add(1, || {})
			.add(2, || {});
	}

	#[test]
	fn receive_hrmp_after_pause() {
		lazy_static::lazy_static! {
			static ref MSG_1: InboundHrmpMessage = InboundHrmpMessage {
				sent_at: 1,
				data: b"mikhailinvanovich".to_vec(),
			};

			static ref MSG_2: InboundHrmpMessage = InboundHrmpMessage {
				sent_at: 3,
				data: b"1000000000".to_vec(),
			};
		}

		const ALICE: ParaId = ParaId::new(300);

		BlockTests::new()
			.with_relay_sproof_builder(|_, relay_block_num, sproof| match relay_block_num {
				1 => {
					sproof.upsert_inbound_channel(ALICE).mqc_head =
						Some(MessageQueueChain::default().extend_hrmp(&MSG_1).head());
				}
				2 => {
					// 300 - no new messages, mqc stayed the same.
					sproof.upsert_inbound_channel(ALICE).mqc_head =
						Some(MessageQueueChain::default().extend_hrmp(&MSG_1).head());
				}
				3 => {
					// 300 - new message.
					sproof.upsert_inbound_channel(ALICE).mqc_head = Some(
						MessageQueueChain::default()
							.extend_hrmp(&MSG_1)
							.extend_hrmp(&MSG_2)
							.head(),
					);
				}
				_ => unreachable!(),
			})
			.with_inherent_data(|_, relay_block_num, data| match relay_block_num {
				1 => {
					data.horizontal_messages.insert(ALICE, vec![MSG_1.clone()]);
				}
				2 => {
					// no new messages
				}
				3 => {
					data.horizontal_messages.insert(ALICE, vec![MSG_2.clone()]);
				}
				_ => unreachable!(),
			})
			.add(1, || {
				HANDLED_XCMP_MESSAGES.with(|m| {
					let mut m = m.borrow_mut();
					assert_eq!(&*m, &[(ALICE, 1, b"mikhailinvanovich".to_vec())]);
					m.clear();
				});
			})
			.add(2, || {})
			.add(3, || {
				HANDLED_XCMP_MESSAGES.with(|m| {
					let mut m = m.borrow_mut();
					assert_eq!(&*m, &[(ALICE, 3, b"1000000000".to_vec())]);
					m.clear();
				});
			});
	}
=======
>>>>>>> 4b2c5151
}<|MERGE_RESOLUTION|>--- conflicted
+++ resolved
@@ -988,7 +988,6 @@
 	fn send_upward_message(message: UpwardMessage) -> Result<u32, MessageSendError> {
 		Self::send_upward_message(message)
 	}
-<<<<<<< HEAD
 }
 
 impl<T: Config> ProvideInherent for Module<T> {
@@ -1979,6 +1978,4 @@
 				});
 			});
 	}
-=======
->>>>>>> 4b2c5151
 }