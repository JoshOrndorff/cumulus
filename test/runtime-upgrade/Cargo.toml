[package]
name = "cumulus-test-runtime-upgrade"
version = "0.1.0"
authors = ["Parity Technologies <admin@parity.io>"]
edition = "2018"

[dependencies]
codec = { package = "parity-scale-codec", version = "2.3.0", default-features = false, features = ["derive"] }
scale-info = { version = "1.0.0", default-features = false, features = ["derive"] }
serde = { version = "1.0.101", optional = true, features = ["derive"] }

# Substrate dependencies
frame-executive = { git = "https://github.com/paritytech/substrate", default-features = false, branch = "polkadot-v0.9.12" }
frame-support = { git = "https://github.com/paritytech/substrate", default-features = false, branch = "polkadot-v0.9.12" }
frame-system = { git = "https://github.com/paritytech/substrate", default-features = false, branch = "polkadot-v0.9.12" }
pallet-balances = { git = "https://github.com/paritytech/substrate", default-features = false, branch = "polkadot-v0.9.12" }
<<<<<<< HEAD
pallet-randomness-collective-flip = { git = "https://github.com/paritytech/substrate", default-features = false, branch = "polkadot-v0.9.12" }
=======
>>>>>>> cc87b64d
pallet-sudo = { git = "https://github.com/paritytech/substrate", default-features = false, branch = "polkadot-v0.9.12" }
pallet-timestamp = { git = "https://github.com/paritytech/substrate", default-features = false, branch = "polkadot-v0.9.12" }
pallet-transaction-payment = { git = "https://github.com/paritytech/substrate", default-features = false, branch = "polkadot-v0.9.12" }
sp-api = { git = "https://github.com/paritytech/substrate", default-features = false, branch = "polkadot-v0.9.12" }
sp-block-builder = { git = "https://github.com/paritytech/substrate", default-features = false, branch = "polkadot-v0.9.12" }
sp-core = { git = "https://github.com/paritytech/substrate", default-features = false, branch = "polkadot-v0.9.12" }
sp-inherents = { git = "https://github.com/paritytech/substrate", default-features = false, branch = "polkadot-v0.9.12" }
sp-io = { git = "https://github.com/paritytech/substrate", default-features = false, branch = "polkadot-v0.9.12" }
sp-offchain = { git = "https://github.com/paritytech/substrate", default-features = false, branch = "polkadot-v0.9.12" }
sp-runtime = { git = "https://github.com/paritytech/substrate", default-features = false, branch = "polkadot-v0.9.12" }
sp-session = { git = "https://github.com/paritytech/substrate", default-features = false, branch = "polkadot-v0.9.12" }
sp-std = { git = "https://github.com/paritytech/substrate", default-features = false, branch = "polkadot-v0.9.12" }
sp-transaction-pool = { git = "https://github.com/paritytech/substrate", default-features = false, branch = "polkadot-v0.9.12" }
sp-version = { git = "https://github.com/paritytech/substrate", default-features = false, branch = "polkadot-v0.9.12" }

# Cumulus dependencies
cumulus-pallet-parachain-system = { path = "../../pallets/parachain-system", default-features = false }
cumulus-primitives-core = { path = "../../primitives/core", default-features = false }
cumulus-primitives-timestamp = { path = "../../primitives/timestamp", default-features = false }

[build-dependencies]
substrate-wasm-builder = { git = "https://github.com/paritytech/substrate", branch = "polkadot-v0.9.12" }

[features]
default = [ "std", "upgrade" ]
std = [
	"codec/std",
	"scale-info/std",
	"cumulus-pallet-parachain-system/std",
	"cumulus-primitives-core/std",
	"cumulus-primitives-timestamp/std",
	"frame-executive/std",
	"frame-support/std",
	"frame-system/std",
	"pallet-balances/std",
	"pallet-sudo/std",
	"pallet-timestamp/std",
	"pallet-transaction-payment/std",
	"serde",
	"sp-api/std",
	"sp-block-builder/std",
	"sp-core/std",
	"sp-inherents/std",
	"sp-io/std",
	"sp-offchain/std",
	"sp-runtime/std",
	"sp-session/std",
	"sp-std/std",
	"sp-transaction-pool/std",
	"sp-version/std",
]
upgrade = []<|MERGE_RESOLUTION|>--- conflicted
+++ resolved
@@ -14,10 +14,6 @@
 frame-support = { git = "https://github.com/paritytech/substrate", default-features = false, branch = "polkadot-v0.9.12" }
 frame-system = { git = "https://github.com/paritytech/substrate", default-features = false, branch = "polkadot-v0.9.12" }
 pallet-balances = { git = "https://github.com/paritytech/substrate", default-features = false, branch = "polkadot-v0.9.12" }
-<<<<<<< HEAD
-pallet-randomness-collective-flip = { git = "https://github.com/paritytech/substrate", default-features = false, branch = "polkadot-v0.9.12" }
-=======
->>>>>>> cc87b64d
 pallet-sudo = { git = "https://github.com/paritytech/substrate", default-features = false, branch = "polkadot-v0.9.12" }
 pallet-timestamp = { git = "https://github.com/paritytech/substrate", default-features = false, branch = "polkadot-v0.9.12" }
 pallet-transaction-payment = { git = "https://github.com/paritytech/substrate", default-features = false, branch = "polkadot-v0.9.12" }
