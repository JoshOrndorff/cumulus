--- conflicted
+++ resolved
@@ -6,8 +6,4 @@
 build = "build.rs"
 
 [dependencies]
-<<<<<<< HEAD
-polkadot-node-core-pvf = { git = "https://github.com/paritytech/polkadot", branch = "rococo-v1" }
-=======
-polkadot-node-core-pvf = { git = "https://github.com/paritytech/polkadot", branch = "release-v0.9.1" }
->>>>>>> 4b2c5151
+polkadot-node-core-pvf = { git = "https://github.com/paritytech/polkadot", branch = "release-v0.9.1" }