--- conflicted
+++ resolved
@@ -10,7 +10,8 @@
 serde = { version = "1.0.119", features = ["derive"] }
 
 # Substrate
-<<<<<<< HEAD
+frame-system = { git = "https://github.com/paritytech/substrate", branch = "rococo-v1" }
+pallet-transaction-payment = { git = "https://github.com/paritytech/substrate", branch = "rococo-v1" }
 sc-basic-authorship = { git = "https://github.com/paritytech/substrate", branch = "rococo-v1" }
 sc-block-builder = { git = "https://github.com/paritytech/substrate", branch = "rococo-v1" }
 sc-chain-spec = { git = "https://github.com/paritytech/substrate", branch = "rococo-v1" }
@@ -23,7 +24,9 @@
 sc-tracing = { git = "https://github.com/paritytech/substrate", branch = "rococo-v1" }
 sc-transaction-pool = { git = "https://github.com/paritytech/substrate", branch = "rococo-v1" }
 sp-api = { git = "https://github.com/paritytech/substrate", branch = "rococo-v1" }
+sp-arithmetic = { git = "https://github.com/paritytech/substrate", branch = "rococo-v1" }
 sp-block-builder = { git = "https://github.com/paritytech/substrate", branch = "rococo-v1" }
+sp-blockchain = { git = "https://github.com/paritytech/substrate", branch = "rococo-v1" }
 sp-consensus = { git = "https://github.com/paritytech/substrate", branch = "rococo-v1" }
 sp-core = { git = "https://github.com/paritytech/substrate", branch = "rococo-v1" }
 sp-inherents = { git = "https://github.com/paritytech/substrate", branch = "rococo-v1" }
@@ -36,37 +39,6 @@
 sp-transaction-pool = { git = "https://github.com/paritytech/substrate", branch = "rococo-v1" }
 sp-trie = { git = "https://github.com/paritytech/substrate", branch = "rococo-v1" }
 substrate-test-client = { git = "https://github.com/paritytech/substrate", branch = "rococo-v1" }
-=======
-frame-system = { git = "https://github.com/paritytech/substrate", branch = "master" }
-pallet-transaction-payment = { git = "https://github.com/paritytech/substrate", branch = "master" }
-sc-basic-authorship = { git = "https://github.com/paritytech/substrate", branch = "master" }
-sc-block-builder = { git = "https://github.com/paritytech/substrate", branch = "master" }
-sc-chain-spec = { git = "https://github.com/paritytech/substrate", branch = "master" }
-sc-client-api = { git = "https://github.com/paritytech/substrate", branch = "master" }
-sc-executor = { git = "https://github.com/paritytech/substrate", branch = "master" }
-sc-network = { git = "https://github.com/paritytech/substrate", branch = "master" }
-sc-rpc = { git = "https://github.com/paritytech/substrate", branch = "master" }
-sc-service = { git = "https://github.com/paritytech/substrate", branch = "master" }
-sc-telemetry = { git = "https://github.com/paritytech/substrate", branch = "master" }
-sc-tracing = { git = "https://github.com/paritytech/substrate", branch = "master" }
-sc-transaction-pool = { git = "https://github.com/paritytech/substrate", branch = "master" }
-sp-api = { git = "https://github.com/paritytech/substrate", branch = "master" }
-sp-arithmetic = { git = "https://github.com/paritytech/substrate", branch = "master" }
-sp-block-builder = { git = "https://github.com/paritytech/substrate", branch = "master" }
-sp-blockchain = { git = "https://github.com/paritytech/substrate", branch = "master" }
-sp-consensus = { git = "https://github.com/paritytech/substrate", branch = "master" }
-sp-core = { git = "https://github.com/paritytech/substrate", branch = "master" }
-sp-inherents = { git = "https://github.com/paritytech/substrate", branch = "master" }
-sp-keyring = { git = "https://github.com/paritytech/substrate", branch = "master" }
-sp-offchain = { git = "https://github.com/paritytech/substrate", branch = "master" }
-sp-runtime = { git = "https://github.com/paritytech/substrate", default-features = false, branch = "master" }
-sp-session = { git = "https://github.com/paritytech/substrate", branch = "master" }
-sp-state-machine = { git = "https://github.com/paritytech/substrate", branch = "master" }
-sp-timestamp = { git = "https://github.com/paritytech/substrate", branch = "master" }
-sp-transaction-pool = { git = "https://github.com/paritytech/substrate", branch = "master" }
-sp-trie = { git = "https://github.com/paritytech/substrate", branch = "master" }
-substrate-test-client = { git = "https://github.com/paritytech/substrate", branch = "master" }
->>>>>>> 2180cf48
 
 # Polkadot
 polkadot-primitives = { git = "https://github.com/paritytech/polkadot", branch = "rococo-v1" }
@@ -90,13 +62,8 @@
 tokio = { version = "0.2.21", features = ["macros"] }
 
 # Substrate dependencies
-<<<<<<< HEAD
+sc-cli = { git = "https://github.com/paritytech/substrate", branch = "rococo-v1" }
 substrate-test-utils = { git = "https://github.com/paritytech/substrate", branch = "rococo-v1" }
-sc-cli = { git = "https://github.com/paritytech/substrate", branch = "rococo-v1" }
-=======
-sc-cli = { git = "https://github.com/paritytech/substrate", branch = "master" }
-substrate-test-utils = { git = "https://github.com/paritytech/substrate", branch = "master" }
 
 # Cumulus
-cumulus-test-runtime-upgrade = { path = "../runtime-upgrade" }
->>>>>>> 2180cf48
+cumulus-test-runtime-upgrade = { path = "../runtime-upgrade" }