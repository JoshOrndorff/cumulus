--- conflicted
+++ resolved
@@ -9,27 +9,6 @@
 serde = { version = "1.0.101", optional = true, features = ["derive"] }
 
 # Substrate dependencies
-<<<<<<< HEAD
-frame-executive = { git = "https://github.com/paritytech/substrate", default-features = false, branch = "rococo-v1" }
-frame-support = { git = "https://github.com/paritytech/substrate", default-features = false, branch = "rococo-v1" }
-frame-system = { git = "https://github.com/paritytech/substrate", default-features = false, branch = "rococo-v1" }
-pallet-balances = { git = "https://github.com/paritytech/substrate", default-features = false, branch = "rococo-v1" }
-pallet-randomness-collective-flip = { git = "https://github.com/paritytech/substrate", default-features = false, branch = "rococo-v1" }
-pallet-sudo = { git = "https://github.com/paritytech/substrate", default-features = false, branch = "rococo-v1" }
-pallet-timestamp = { git = "https://github.com/paritytech/substrate", default-features = false, branch = "rococo-v1" }
-pallet-transaction-payment = { git = "https://github.com/paritytech/substrate", default-features = false, branch = "rococo-v1" }
-sp-api = { git = "https://github.com/paritytech/substrate", default-features = false, branch = "rococo-v1" }
-sp-block-builder = { git = "https://github.com/paritytech/substrate", default-features = false, branch = "rococo-v1" }
-sp-core = { git = "https://github.com/paritytech/substrate", default-features = false, branch = "rococo-v1" }
-sp-inherents = { git = "https://github.com/paritytech/substrate", default-features = false, branch = "rococo-v1" }
-sp-io = { git = "https://github.com/paritytech/substrate", default-features = false, branch = "rococo-v1" }
-sp-offchain = { git = "https://github.com/paritytech/substrate", default-features = false, branch = "rococo-v1" }
-sp-runtime = { git = "https://github.com/paritytech/substrate", default-features = false, branch = "rococo-v1" }
-sp-session = { git = "https://github.com/paritytech/substrate", default-features = false, branch = "rococo-v1" }
-sp-std = { git = "https://github.com/paritytech/substrate", default-features = false, branch = "rococo-v1" }
-sp-transaction-pool = { git = "https://github.com/paritytech/substrate", default-features = false, branch = "rococo-v1" }
-sp-version = { git = "https://github.com/paritytech/substrate", default-features = false, branch = "rococo-v1" }
-=======
 frame-executive = { git = "https://github.com/paritytech/substrate", default-features = false, branch = "polkadot-v0.9.1" }
 frame-support = { git = "https://github.com/paritytech/substrate", default-features = false, branch = "polkadot-v0.9.1" }
 frame-system = { git = "https://github.com/paritytech/substrate", default-features = false, branch = "polkadot-v0.9.1" }
@@ -49,18 +28,13 @@
 sp-std = { git = "https://github.com/paritytech/substrate", default-features = false, branch = "polkadot-v0.9.1" }
 sp-transaction-pool = { git = "https://github.com/paritytech/substrate", default-features = false, branch = "polkadot-v0.9.1" }
 sp-version = { git = "https://github.com/paritytech/substrate", default-features = false, branch = "polkadot-v0.9.1" }
->>>>>>> 4b2c5151
 
 # Cumulus dependencies
 cumulus-pallet-parachain-system = { path = "../../pallets/parachain-system", default-features = false }
 cumulus-primitives-core = { path = "../../primitives/core", default-features = false }
 
 # Polkadot dependencies
-<<<<<<< HEAD
-polkadot-parachain = { git = "https://github.com/paritytech/polkadot", default-features = false , branch = "rococo-v1" }
-=======
 polkadot-parachain = { git = "https://github.com/paritytech/polkadot", default-features = false, branch = "release-v0.9.1" }
->>>>>>> 4b2c5151
 
 [build-dependencies]
 substrate-wasm-builder = { git = "https://github.com/paritytech/substrate", branch = "polkadot-v0.9.1" }
