--- conflicted
+++ resolved
@@ -40,10 +40,6 @@
 pallet-balances = { git = "https://github.com/paritytech/substrate", default-features = false, branch = "polkadot-v0.9.12" }
 pallet-multisig = { git = "https://github.com/paritytech/substrate", default-features = false, branch = "polkadot-v0.9.12" }
 pallet-proxy = { git = "https://github.com/paritytech/substrate", default-features = false, branch = "polkadot-v0.9.12" }
-<<<<<<< HEAD
-pallet-randomness-collective-flip = { git = "https://github.com/paritytech/substrate", default-features = false, branch = "polkadot-v0.9.12" }
-=======
->>>>>>> cc87b64d
 pallet-session = { git = "https://github.com/paritytech/substrate", default-features = false, branch = "polkadot-v0.9.12" }
 pallet-sudo = { git = "https://github.com/paritytech/substrate", default-features = false, branch = "polkadot-v0.9.12" }
 pallet-timestamp = { git = "https://github.com/paritytech/substrate", default-features = false, branch = "polkadot-v0.9.12" }
