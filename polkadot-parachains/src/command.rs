// Copyright 2019-2021 Parity Technologies (UK) Ltd.
// This file is part of Cumulus.

// Cumulus is free software: you can redistribute it and/or modify
// it under the terms of the GNU General Public License as published by
// the Free Software Foundation, either version 3 of the License, or
// (at your option) any later version.

// Cumulus is distributed in the hope that it will be useful,
// but WITHOUT ANY WARRANTY; without even the implied warranty of
// MERCHANTABILITY or FITNESS FOR A PARTICULAR PURPOSE.  See the
// GNU General Public License for more details.

// You should have received a copy of the GNU General Public License
// along with Cumulus.  If not, see <http://www.gnu.org/licenses/>.

use crate::{
	chain_spec,
	cli::{Cli, RelayChainCli, Subcommand},
};
use codec::Encode;
use cumulus_client_service::genesis::generate_genesis_block;
use cumulus_primitives_core::ParaId;
use log::info;
use polkadot_parachain::primitives::AccountIdConversion;
use sc_cli::{
	ChainSpec, CliConfiguration, DefaultConfigurationValues, ImportParams, KeystoreParams,
	NetworkParams, Result, RuntimeVersion, SharedParams, SubstrateCli,
};
use sc_service::config::{BasePath, PrometheusConfig};
use sp_core::hexdisplay::HexDisplay;
use sp_runtime::traits::Block as BlockT;
use std::{io::Write, net::SocketAddr};

fn load_spec(
	id: &str,
	para_id: ParaId,
) -> std::result::Result<Box<dyn sc_service::ChainSpec>, String> {
	match id {
		"staging" => Ok(Box::new(chain_spec::staging_test_net(para_id))),
		"tick" => Ok(Box::new(chain_spec::ChainSpec::from_json_bytes(
			&include_bytes!("../res/tick.json")[..],
		)?)),
		"trick" => Ok(Box::new(chain_spec::ChainSpec::from_json_bytes(
			&include_bytes!("../res/trick.json")[..],
		)?)),
		"track" => Ok(Box::new(chain_spec::ChainSpec::from_json_bytes(
			&include_bytes!("../res/track.json")[..],
		)?)),
		"shell" => Ok(Box::new(chain_spec::get_shell_chain_spec(para_id))),
		"nimbus" => Ok(Box::new(chain_spec::get_nimbus_chain_spec(para_id))),
		"" => Ok(Box::new(chain_spec::get_chain_spec(para_id))),
		path => Ok({
			let chain_spec = chain_spec::ChainSpec::from_json_file(
			path.into(),
		)?;

<<<<<<< HEAD
			//TODO proper suppoort for nimbus-based specs here. For now there is just the plain one above.
			if use_nimbus_runtime(&chain_spec) {
				Box::new(chain_spec::NimbusChainSpec::from_json_file(path.into())?)
=======
			if use_shell_runtime(&chain_spec) {
				Box::new(chain_spec::ShellChainSpec::from_json_file(path.into())?)
>>>>>>> 4b712063
			} else {
				Box::new(chain_spec)
			}
		}),
	}
}

impl SubstrateCli for Cli {
	fn impl_name() -> String {
		"Polkadot collator".into()
	}

	fn impl_version() -> String {
		env!("SUBSTRATE_CLI_IMPL_VERSION").into()
	}

	fn description() -> String {
		format!(
			"Polkadot collator\n\nThe command-line arguments provided first will be \
		passed to the parachain node, while the arguments provided after -- will be passed \
		to the relaychain node.\n\n\
		{} [parachain-args] -- [relaychain-args]",
			Self::executable_name()
		)
	}

	fn author() -> String {
		env!("CARGO_PKG_AUTHORS").into()
	}

	fn support_url() -> String {
		"https://github.com/paritytech/cumulus/issues/new".into()
	}

	fn copyright_start_year() -> i32 {
		2017
	}

	fn load_spec(&self, id: &str) -> std::result::Result<Box<dyn sc_service::ChainSpec>, String> {
		load_spec(id, self.run.parachain_id.unwrap_or(100).into())
	}

	fn native_runtime_version(chain_spec: &Box<dyn ChainSpec>) -> &'static RuntimeVersion {
		if use_shell_runtime(&**chain_spec) {
			&shell_runtime::VERSION
		} 
		else if use_nimbus_runtime(&**chain_spec){
			&shell_runtime::VERSION
		}
		else {
			&rococo_parachain_runtime::VERSION
		}
	}
}

impl SubstrateCli for RelayChainCli {
	fn impl_name() -> String {
		"Polkadot collator".into()
	}

	fn impl_version() -> String {
		env!("SUBSTRATE_CLI_IMPL_VERSION").into()
	}

	fn description() -> String {
		format!(
			"Polkadot collator\n\nThe command-line arguments provided first will be \
		passed to the parachain node, while the arguments provided after -- will be passed \
		to the relaychain node.\n\n\
		{} [parachain-args] -- [relaychain-args]",
			Self::executable_name()
		)
	}

	fn author() -> String {
		env!("CARGO_PKG_AUTHORS").into()
	}

	fn support_url() -> String {
		"https://github.com/paritytech/cumulus/issues/new".into()
	}

	fn copyright_start_year() -> i32 {
		2017
	}

	fn load_spec(&self, id: &str) -> std::result::Result<Box<dyn sc_service::ChainSpec>, String> {
		polkadot_cli::Cli::from_iter([RelayChainCli::executable_name().to_string()].iter())
			.load_spec(id)
	}

	fn native_runtime_version(chain_spec: &Box<dyn ChainSpec>) -> &'static RuntimeVersion {
		polkadot_cli::Cli::native_runtime_version(chain_spec)
	}
}

fn extract_genesis_wasm(chain_spec: &Box<dyn sc_service::ChainSpec>) -> Result<Vec<u8>> {
	let mut storage = chain_spec.build_storage()?;

	storage
		.top
		.remove(sp_core::storage::well_known_keys::CODE)
		.ok_or_else(|| "Could not find wasm file in genesis state!".into())
}

fn use_shell_runtime(chain_spec: &dyn ChainSpec) -> bool {
	chain_spec.id().starts_with("shell")
<<<<<<< HEAD
}

fn use_nimbus_runtime(chain_spec: &dyn ChainSpec) -> bool {
	chain_spec.id().starts_with("nimbus")
=======
>>>>>>> 4b712063
}

//TODO add one for nimbus when doing the service
use crate::service::{new_partial, RococoParachainRuntimeExecutor, ShellRuntimeExecutor, NimbusRuntimeExecutor};

macro_rules! construct_async_run {
	(|$components:ident, $cli:ident, $cmd:ident, $config:ident| $( $code:tt )* ) => {{
		let runner = $cli.create_runner($cmd)?;
		if use_shell_runtime(&*runner.config().chain_spec) {
			runner.async_run(|$config| {
				let $components = new_partial::<shell_runtime::RuntimeApi, ShellRuntimeExecutor, _>(
					&$config,
					crate::service::shell_build_import_queue,
				)?;
				let task_manager = $components.task_manager;
				{ $( $code )* }.map(|v| (v, task_manager))
			})
		}
		// Wow, my first macro. This little update is touching a lot of stuff. Let's go for it.
		else if use_nimbus_runtime(&*runner.config().chain_spec) {
			runner.async_run(|$config| {
				let $components = new_partial::<
					nimbus_runtime::RuntimeApi,
					NimbusRuntimeExecutor,
					_
				>(
					&$config,
					crate::service::nimbus_build_import_queue,
				)?;
				let task_manager = $components.task_manager;
				{ $( $code )* }.map(|v| (v, task_manager))
			})
		}
		else {
			runner.async_run(|$config| {
				let $components = new_partial::<
					rococo_parachain_runtime::RuntimeApi,
					RococoParachainRuntimeExecutor,
					_
				>(
					&$config,
					crate::service::rococo_parachain_build_import_queue,
				)?;
				let task_manager = $components.task_manager;
				{ $( $code )* }.map(|v| (v, task_manager))
			})
		}
	}}
}

/// Parse command line arguments into service configuration.
pub fn run() -> Result<()> {
	let cli = Cli::from_args();

	match &cli.subcommand {
		Some(Subcommand::BuildSpec(cmd)) => {
			let runner = cli.create_runner(cmd)?;
			runner.sync_run(|config| cmd.run(config.chain_spec, config.network))
		}
		Some(Subcommand::CheckBlock(cmd)) => {
			construct_async_run!(|components, cli, cmd, config| {
				Ok(cmd.run(components.client, components.import_queue))
			})
		}
		Some(Subcommand::ExportBlocks(cmd)) => {
			construct_async_run!(|components, cli, cmd, config| {
				Ok(cmd.run(components.client, config.database))
			})
		}
		Some(Subcommand::ExportState(cmd)) => {
			construct_async_run!(|components, cli, cmd, config| {
				Ok(cmd.run(components.client, config.chain_spec))
			})
		}
		Some(Subcommand::ImportBlocks(cmd)) => {
			construct_async_run!(|components, cli, cmd, config| {
				Ok(cmd.run(components.client, components.import_queue))
			})
		}
		Some(Subcommand::PurgeChain(cmd)) => {
			let runner = cli.create_runner(cmd)?;

			runner.sync_run(|config| {
				let polkadot_cli = RelayChainCli::new(
					&config,
					[RelayChainCli::executable_name().to_string()]
						.iter()
						.chain(cli.relaychain_args.iter()),
				);

				let polkadot_config = SubstrateCli::create_configuration(
					&polkadot_cli,
					&polkadot_cli,
					config.task_executor.clone(),
				)
				.map_err(|err| format!("Relay chain argument error: {}", err))?;

				cmd.run(config, polkadot_config)
			})
		}
		Some(Subcommand::Revert(cmd)) => construct_async_run!(|components, cli, cmd, config| {
			Ok(cmd.run(components.client, components.backend))
		}),
		Some(Subcommand::ExportGenesisState(params)) => {
			let mut builder = sc_cli::LoggerBuilder::new("");
			builder.with_profiling(sc_tracing::TracingReceiver::Log, "");
			let _ = builder.init();

			let block: crate::service::Block = generate_genesis_block(&load_spec(
				&params.chain.clone().unwrap_or_default(),
				params.parachain_id.unwrap_or(100).into(),
			)?)?;
			let raw_header = block.header().encode();
			let output_buf = if params.raw {
				raw_header
			} else {
				format!("0x{:?}", HexDisplay::from(&block.header().encode())).into_bytes()
			};

			if let Some(output) = &params.output {
				std::fs::write(output, output_buf)?;
			} else {
				std::io::stdout().write_all(&output_buf)?;
			}

			Ok(())
		}
		Some(Subcommand::ExportGenesisWasm(params)) => {
			let mut builder = sc_cli::LoggerBuilder::new("");
			builder.with_profiling(sc_tracing::TracingReceiver::Log, "");
			let _ = builder.init();

			let raw_wasm_blob =
				extract_genesis_wasm(&cli.load_spec(&params.chain.clone().unwrap_or_default())?)?;
			let output_buf = if params.raw {
				raw_wasm_blob
			} else {
				format!("0x{:?}", HexDisplay::from(&raw_wasm_blob)).into_bytes()
			};

			if let Some(output) = &params.output {
				std::fs::write(output, output_buf)?;
			} else {
				std::io::stdout().write_all(&output_buf)?;
			}

			Ok(())
		}
		None => {
			let runner = cli.create_runner(&cli.run.normalize())?;
<<<<<<< HEAD
			// And then there were three. Maybe it's time to make an enum
			let use_shell = use_shell_runtime(&*runner.config().chain_spec);
			let use_nimbus = use_nimbus_runtime(&*runner.config().chain_spec);
=======
			let use_shell = use_shell_runtime(&*runner.config().chain_spec);
>>>>>>> 4b712063

			runner.run_node_until_exit(|config| async move {
				// TODO
				let key = sp_core::Pair::generate().0;

				let para_id =
					chain_spec::Extensions::try_get(&*config.chain_spec).map(|e| e.para_id);

				let polkadot_cli = RelayChainCli::new(
					&config,
					[RelayChainCli::executable_name().to_string()]
						.iter()
						.chain(cli.relaychain_args.iter()),
				);

				let id = ParaId::from(cli.run.parachain_id.or(para_id).unwrap_or(100));

				let parachain_account =
					AccountIdConversion::<polkadot_primitives::v0::AccountId>::into_account(&id);

				let block: crate::service::Block =
					generate_genesis_block(&config.chain_spec).map_err(|e| format!("{:?}", e))?;
				let genesis_state = format!("0x{:?}", HexDisplay::from(&block.header().encode()));

				let task_executor = config.task_executor.clone();
				let polkadot_config =
					SubstrateCli::create_configuration(&polkadot_cli, &polkadot_cli, task_executor)
						.map_err(|err| format!("Relay chain argument error: {}", err))?;

				info!("Parachain id: {:?}", id);
				info!("Parachain Account: {}", parachain_account);
				info!("Parachain genesis state: {}", genesis_state);
				info!(
					"Is collating: {}",
					if config.role.is_authority() {
						"yes"
					} else {
						"no"
					}
				);

				if use_shell {
					crate::service::start_shell_node(config, key, polkadot_config, id)
						.await
						.map(|r| r.0)
						.map_err(Into::into)
				}
				else if use_nimbus {
					crate::service::start_nimbus_node(config, key, polkadot_config, id)
					.await
					.map(|r| r.0)
					.map_err(Into::into)
				}
				else {
					crate::service::start_rococo_parachain_node(config, key, polkadot_config, id)
						.await
						.map(|r| r.0)
						.map_err(Into::into)
				}
			})
		}
	}
}

impl DefaultConfigurationValues for RelayChainCli {
	fn p2p_listen_port() -> u16 {
		30334
	}

	fn rpc_ws_listen_port() -> u16 {
		9945
	}

	fn rpc_http_listen_port() -> u16 {
		9934
	}

	fn prometheus_listen_port() -> u16 {
		9616
	}
}

impl CliConfiguration<Self> for RelayChainCli {
	fn shared_params(&self) -> &SharedParams {
		self.base.base.shared_params()
	}

	fn import_params(&self) -> Option<&ImportParams> {
		self.base.base.import_params()
	}

	fn network_params(&self) -> Option<&NetworkParams> {
		self.base.base.network_params()
	}

	fn keystore_params(&self) -> Option<&KeystoreParams> {
		self.base.base.keystore_params()
	}

	fn base_path(&self) -> Result<Option<BasePath>> {
		Ok(self
			.shared_params()
			.base_path()
			.or_else(|| self.base_path.clone().map(Into::into)))
	}

	fn rpc_http(&self, default_listen_port: u16) -> Result<Option<SocketAddr>> {
		self.base.base.rpc_http(default_listen_port)
	}

	fn rpc_ipc(&self) -> Result<Option<String>> {
		self.base.base.rpc_ipc()
	}

	fn rpc_ws(&self, default_listen_port: u16) -> Result<Option<SocketAddr>> {
		self.base.base.rpc_ws(default_listen_port)
	}

	fn prometheus_config(&self, default_listen_port: u16) -> Result<Option<PrometheusConfig>> {
		self.base.base.prometheus_config(default_listen_port)
	}

	fn init<C: SubstrateCli>(&self) -> Result<()> {
		unreachable!("PolkadotCli is never initialized; qed");
	}

	fn chain_id(&self, is_dev: bool) -> Result<String> {
		let chain_id = self.base.base.chain_id(is_dev)?;

		Ok(if chain_id.is_empty() {
			self.chain_id.clone().unwrap_or_default()
		} else {
			chain_id
		})
	}

	fn role(&self, is_dev: bool) -> Result<sc_service::Role> {
		self.base.base.role(is_dev)
	}

	fn transaction_pool(&self) -> Result<sc_service::config::TransactionPoolOptions> {
		self.base.base.transaction_pool()
	}

	fn state_cache_child_ratio(&self) -> Result<Option<usize>> {
		self.base.base.state_cache_child_ratio()
	}

	fn rpc_methods(&self) -> Result<sc_service::config::RpcMethods> {
		self.base.base.rpc_methods()
	}

	fn rpc_ws_max_connections(&self) -> Result<Option<usize>> {
		self.base.base.rpc_ws_max_connections()
	}

	fn rpc_cors(&self, is_dev: bool) -> Result<Option<Vec<String>>> {
		self.base.base.rpc_cors(is_dev)
	}

	fn telemetry_external_transport(&self) -> Result<Option<sc_service::config::ExtTransport>> {
		self.base.base.telemetry_external_transport()
	}

	fn default_heap_pages(&self) -> Result<Option<u64>> {
		self.base.base.default_heap_pages()
	}

	fn force_authoring(&self) -> Result<bool> {
		self.base.base.force_authoring()
	}

	fn disable_grandpa(&self) -> Result<bool> {
		self.base.base.disable_grandpa()
	}

	fn max_runtime_instances(&self) -> Result<Option<usize>> {
		self.base.base.max_runtime_instances()
	}

	fn announce_block(&self) -> Result<bool> {
		self.base.base.announce_block()
	}

	fn telemetry_endpoints(
		&self,
		chain_spec: &Box<dyn ChainSpec>,
	) -> Result<Option<sc_telemetry::TelemetryEndpoints>> {
		self.base.base.telemetry_endpoints(chain_spec)
	}
}<|MERGE_RESOLUTION|>--- conflicted
+++ resolved
@@ -55,14 +55,11 @@
 			path.into(),
 		)?;
 
-<<<<<<< HEAD
-			//TODO proper suppoort for nimbus-based specs here. For now there is just the plain one above.
 			if use_nimbus_runtime(&chain_spec) {
 				Box::new(chain_spec::NimbusChainSpec::from_json_file(path.into())?)
-=======
-			if use_shell_runtime(&chain_spec) {
+			}
+			else if use_shell_runtime(&chain_spec) {
 				Box::new(chain_spec::ShellChainSpec::from_json_file(path.into())?)
->>>>>>> 4b712063
 			} else {
 				Box::new(chain_spec)
 			}
@@ -108,7 +105,7 @@
 	fn native_runtime_version(chain_spec: &Box<dyn ChainSpec>) -> &'static RuntimeVersion {
 		if use_shell_runtime(&**chain_spec) {
 			&shell_runtime::VERSION
-		} 
+		}
 		else if use_nimbus_runtime(&**chain_spec){
 			&shell_runtime::VERSION
 		}
@@ -170,13 +167,10 @@
 
 fn use_shell_runtime(chain_spec: &dyn ChainSpec) -> bool {
 	chain_spec.id().starts_with("shell")
-<<<<<<< HEAD
 }
 
 fn use_nimbus_runtime(chain_spec: &dyn ChainSpec) -> bool {
 	chain_spec.id().starts_with("nimbus")
-=======
->>>>>>> 4b712063
 }
 
 //TODO add one for nimbus when doing the service
@@ -327,13 +321,10 @@
 		}
 		None => {
 			let runner = cli.create_runner(&cli.run.normalize())?;
-<<<<<<< HEAD
 			// And then there were three. Maybe it's time to make an enum
 			let use_shell = use_shell_runtime(&*runner.config().chain_spec);
 			let use_nimbus = use_nimbus_runtime(&*runner.config().chain_spec);
-=======
 			let use_shell = use_shell_runtime(&*runner.config().chain_spec);
->>>>>>> 4b712063
 
 			runner.run_node_until_exit(|config| async move {
 				// TODO
